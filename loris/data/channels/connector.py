--- conflicted
+++ resolved
@@ -23,23 +23,6 @@
     timestamp: pd.Timestamp = pd.NaT
 
     # noinspection PyShadowingBuiltins
-<<<<<<< HEAD
-    def __init__(self, connector, configs: Dict[str, Any] = ()) -> None:
-        self.__configs = OrderedDict(configs)
-        self._connector = self._assert_connector(connector)
-
-        self.enabled = self.__configs.pop("enabled", connector is not None and connector.is_enabled())
-
-    # noinspection PyMethodMayBeStatic
-    def _assert_connector(self, connector):
-        from loris.connectors import Connector
-
-        if connector is None:
-            return None
-        if not isinstance(connector, Connector):
-            raise ResourceException(f"Invalid connector: {None if connector is None else type(connector)}")
-        return connector
-=======
     def __init__(self, connector, **configs: Any) -> None:
         self.__configs = OrderedDict(configs)
         self._connector = self._assert_connector(connector)
@@ -62,7 +45,6 @@
         vars["timestamp"] = self.timestamp
         vars["enabled"] = self.enabled
         return vars
->>>>>>> 06d1728e
 
     def __repr__(self) -> str:
         return f"{type(self).__name__}({self.id})"
@@ -81,42 +63,18 @@
         raise AttributeError(f"'{type(self).__name__}' object has no configuration '{attr}'")
 
     @property
-<<<<<<< HEAD
-    def id(self) -> str:
-        return self._connector.id
-
-    @property
-    def key(self) -> str:
-        return self._connector.key
-=======
     def id(self) -> Optional[str]:
         return self._connector.id if self._connector is not None else None
 
     @property
     def key(self) -> str:
         return self._connector.key if self._connector is not None else None
->>>>>>> 06d1728e
 
     def copy(self) -> ChannelConnector:
         configs = self._copy_configs()
         configs["enabled"] = self.enabled
-<<<<<<< HEAD
-        return type(self)(self._connector, configs)
-
-    # noinspection PyShadowingBuiltins
-    def _copy_configs(self) -> Dict[str, Any]:
-        return OrderedDict(**self.__configs)
-
-    # noinspection PyShadowingBuiltins
-    def _get_vars(self) -> Dict[str, Any]:
-        vars = self._copy_configs()
-        vars["timestamp"] = self.timestamp
-        vars["enabled"] = self.enabled
-        return vars
-=======
         return type(self)(self._connector, **configs)
 
     # noinspection PyShadowingBuiltins
     def _copy_configs(self) -> Dict[str, Any]:
-        return OrderedDict(**self.__configs)
->>>>>>> 06d1728e
+        return OrderedDict(**self.__configs)