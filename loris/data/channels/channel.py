# -*- coding: utf-8 -*-
"""
loris.data.channels.channel
~~~~~~~~~~~~~~~~~~~~~~~~~~~


"""

from __future__ import annotations

from collections import OrderedDict
from typing import Any, Collection, Dict, List, Mapping, Optional, Type

import pandas as pd
import pytz as tz
<<<<<<< HEAD
from loris.core import Resource, ResourceException
from loris.data.channels import ChannelConnector, ChannelConverter, ChannelState
from loris.util import _parse_freq, to_timedelta
=======
from loris.core import Resource
from loris.core.configs import ConfigurationException, Configurations
from loris.data.channels import ChannelConnector, ChannelState
from loris.util import parse_freq, to_timedelta
>>>>>>> 1f4dc56a


class Channel(Resource):
    logger: ChannelConnector
    connector: ChannelConnector
    converter: ChannelConverter

    _timestamp: pd.Timestamp = pd.NaT
    _value: Optional[Any] = None
    _state: str | ChannelState = ChannelState.DISABLED

    # noinspection PyShadowingBuiltins
    def __init__(
        self,
        id: str = None,
        key: str = None,
        name: str = None,
        type: str | Type = None,
        converter: ChannelConverter = None,
        connector: Optional[ChannelConnector] = None,
        logger: Optional[ChannelConnector] = None,
        **configs: Any,
    ) -> None:
        super().__init__(id=id, key=key, name=name, type=type, **configs)
<<<<<<< HEAD
        self.converter = converter
        self.connector = connector
        self.logger = logger
=======
        self.connector = self._assert_connector(connector)
        self.logger = self._assert_connector(logger)

    # noinspection PyMethodMayBeStatic
    def _assert_connector(self, connector: Optional[ChannelConnector]) -> ChannelConnector:
        if connector is None:
            connector = ChannelConnector(None)
        return connector
>>>>>>> 1f4dc56a

    def _get_attrs(self) -> List[str]:
        return [
            *super()._get_attrs(),
            "converter",
            "connector",
            "logger",
            "value",
            "state",
            "timestamp",
        ]

    # noinspection PyShadowingBuiltins
    def _get_vars(self) -> Dict[str, Any]:
        vars = super()._get_vars()
        vars["value"] = self.value
        vars["state"] = self.state
        vars["timestamp"] = self.timestamp
        return vars

    # noinspection PyShadowingBuiltins
    def __repr__(self) -> str:
        vars = OrderedDict(key=self.id)
        if self.is_valid():
            vars["value"] = str(self.value)
        else:
            vars["state"] = str(self.state)
        vars["timestamp"] = str(self.timestamp)
        return f"{type(self).__name__}({', '.join(f'{k}={v}' for k, v in vars.items())})"

    @property
    def freq(self) -> Optional[str]:
        freq = self.get(next((k for k in ["freq", "frequency", "resolution"] if k in self), None), default=None)
        if freq is not None:
            freq = parse_freq(freq)
        return freq

    @property
    def timedelta(self) -> Optional[pd.Timedelta]:
        return to_timedelta(self.freq)

    @property
    def timestamp(self) -> pd.Timestamp | pd.NaT:
        return self._timestamp

    @property
    def value(self) -> Optional[Any]:
        return self._value

    @value.setter
    def value(self, value) -> None:
        self._set(pd.Timestamp.now(tz.UTC).floor(freq="s"), value, ChannelState.VALID)

    @property
    def state(self) -> ChannelState | str:
        return self._state

    @state.setter
    def state(self, state) -> None:
        self._set(pd.Timestamp.now(tz.UTC).floor(freq="s"), None, state)

    def is_valid(self) -> bool:
        return self.state == ChannelState.VALID and self._is_valid(self.value)

    @staticmethod
    def _is_valid(value: Any) -> bool:
        if isinstance(value, Collection) and not isinstance(value, str):
            return not any(pd.isna(value))
        return not pd.isna(value)

    def set(
        self,
        timestamp: pd.Timestamp,
        value: Any,
        state: Optional[str | ChannelState] = ChannelState.VALID,
    ) -> None:
        self._set(timestamp, value, state)

    def _set(
        self,
        timestamp: pd.Timestamp,
        value: Optional[Any],
        state: str | ChannelState,
    ) -> None:
        if not isinstance(timestamp, pd.Timestamp):
            raise ResourceException(f"Expected pandas Timestamp for '{self.id}', not: {type(value)}")
        self._timestamp = timestamp

        valid = self._is_valid(value)
        if valid:
            value = self.converter(value)
        elif state == ChannelState.VALID:
            raise ResourceException(f"Invalid value for valid state '{self.id}': {value}")

        self._value = value
        self._state = state

<<<<<<< HEAD
    def copy(self) -> Channel:
        channel = Channel(
            id=self.id,
            key=self.key,
            name=self.name,
            type=self.type,
            converter=self.converter.copy(),
            connector=self.connector.copy(),
            logger=self.logger.copy(),
            **self._copy_configs(),
        )
        channel._timestamp = self._timestamp
        channel._value = self._value
        channel._state = self._state
        return channel

=======
>>>>>>> 1f4dc56a
    # noinspection PyProtectedMember
    def from_logger(self) -> Channel:
        channel = self.copy()
        channel._update(**self.logger._copy_configs())
        return channel

    # noinspection PyShadowingBuiltins
    def has_logger(self, *ids: Optional[str]) -> bool:
        return self.logger.enabled and any(self.logger.id == id for id in ids) if len(ids) > 0 else True

    # noinspection PyShadowingBuiltins
    def has_connector(self, id: Optional[str] = None) -> bool:
        return self.connector.enabled and self.connector.id == id if id is not None else True

    def to_series(self, state: bool = False) -> pd.Series:
        if isinstance(self.value, pd.Series):
            return self.value
        else:
            if state and pd.isna(self.value):
                data = self.state
            else:
                data = self.value
            return pd.Series(index=[self.timestamp], data=[data], name=self.key)

    def copy(self) -> Channel:
        channel = Channel(
            id=self.id,
            key=self.key,
            name=self.name,
            type=self.type,
            connector=self.connector.copy(),
            logger=self.logger.copy(),
            **self._copy_configs(),
        )
        channel.set(self._timestamp, self._value, self._state)
        return channel

    # noinspection PyShadowingBuiltins, PyProtectedMember
    def _update(
        self,
        connector: Optional[Dict[str, Any] | str] = None,
        logger: Optional[Dict[str, Any] | str] = None,
        **configs: Any,
    ) -> None:
        if connector is not None:
            connector = Channel._build_section(connector, "connector")
            self.connector._update(**connector)
        if logger is not None:
            logger = Channel._build_section(logger, "connector")
            self.logger._update(**logger)
        super()._update(**configs)

    @staticmethod
    def _build_defaults(configs: Configurations) -> Dict[str, Any]:
        return Channel._build_configs(
            {k: v for k, v in configs.items() if not isinstance(v, Mapping) or k in ["logger", "connector"]}
        )

    @staticmethod
    # noinspection PyShadowingNames
    def _build_configs(configs: Dict[str, Any]) -> Dict[str, Any]:
        def _build_registrator(section: str, key: Optional[str] = None) -> None:
            if section not in configs:
                return
            if key is None:
                key = section
            configs[section] = Channel._build_section(configs[section], key)

        _build_registrator("connector")
        _build_registrator("connector", "logger")
        return configs

    @staticmethod
    # noinspection PyShadowingNames
    def _build_section(section: Optional[Dict[str, Any] | str], key: str) -> Optional[Dict[str, Any]]:
        if section is None:
            return None
        if isinstance(section, str):
            return {key: section}
        elif not isinstance(section, Mapping):
            raise ConfigurationException(f"Invalid channel {key} type: " + str(section))
        return dict(section)<|MERGE_RESOLUTION|>--- conflicted
+++ resolved
@@ -13,16 +13,10 @@
 
 import pandas as pd
 import pytz as tz
-<<<<<<< HEAD
 from loris.core import Resource, ResourceException
+from loris.core.configs import ConfigurationException, Configurations
 from loris.data.channels import ChannelConnector, ChannelConverter, ChannelState
-from loris.util import _parse_freq, to_timedelta
-=======
-from loris.core import Resource
-from loris.core.configs import ConfigurationException, Configurations
-from loris.data.channels import ChannelConnector, ChannelState
 from loris.util import parse_freq, to_timedelta
->>>>>>> 1f4dc56a
 
 
 class Channel(Resource):
@@ -47,20 +41,23 @@
         **configs: Any,
     ) -> None:
         super().__init__(id=id, key=key, name=name, type=type, **configs)
-<<<<<<< HEAD
-        self.converter = converter
-        self.connector = connector
-        self.logger = logger
-=======
+        self.converter = self._assert_converter(converter)
         self.connector = self._assert_connector(connector)
         self.logger = self._assert_connector(logger)
+
+    # noinspection PyMethodMayBeStatic
+    def _assert_converter(self, converter: Optional[ChannelConverter]) -> ChannelConverter:
+        if converter is None or not isinstance(converter, ChannelConverter):
+            raise ResourceException(f"Invalid channel converter: {None if converter is None else type(converter)}")
+        return converter
 
     # noinspection PyMethodMayBeStatic
     def _assert_connector(self, connector: Optional[ChannelConnector]) -> ChannelConnector:
         if connector is None:
             connector = ChannelConnector(None)
+        elif not isinstance(connector, ChannelConnector):
+            raise ResourceException(f"Invalid channel connector: {type(connector)}")
         return connector
->>>>>>> 1f4dc56a
 
     def _get_attrs(self) -> List[str]:
         return [
@@ -158,7 +155,30 @@
         self._value = value
         self._state = state
 
-<<<<<<< HEAD
+    # noinspection PyProtectedMember
+    def from_logger(self) -> Channel:
+        channel = self.copy()
+        channel._update(**self.logger._copy_configs())
+        return channel
+
+    # noinspection PyShadowingBuiltins
+    def has_logger(self, *ids: Optional[str]) -> bool:
+        return self.logger.enabled and any(self.logger.id == id for id in ids) if len(ids) > 0 else True
+
+    # noinspection PyShadowingBuiltins
+    def has_connector(self, id: Optional[str] = None) -> bool:
+        return self.connector.enabled and self.connector.id == id if id is not None else True
+
+    def to_series(self, state: bool = False) -> pd.Series:
+        if isinstance(self.value, pd.Series):
+            return self.value
+        else:
+            if state and pd.isna(self.value):
+                data = self.state
+            else:
+                data = self.value
+            return pd.Series(index=[self.timestamp], data=[data], name=self.key)
+
     def copy(self) -> Channel:
         channel = Channel(
             id=self.id,
@@ -175,52 +195,17 @@
         channel._state = self._state
         return channel
 
-=======
->>>>>>> 1f4dc56a
-    # noinspection PyProtectedMember
-    def from_logger(self) -> Channel:
-        channel = self.copy()
-        channel._update(**self.logger._copy_configs())
-        return channel
-
-    # noinspection PyShadowingBuiltins
-    def has_logger(self, *ids: Optional[str]) -> bool:
-        return self.logger.enabled and any(self.logger.id == id for id in ids) if len(ids) > 0 else True
-
-    # noinspection PyShadowingBuiltins
-    def has_connector(self, id: Optional[str] = None) -> bool:
-        return self.connector.enabled and self.connector.id == id if id is not None else True
-
-    def to_series(self, state: bool = False) -> pd.Series:
-        if isinstance(self.value, pd.Series):
-            return self.value
-        else:
-            if state and pd.isna(self.value):
-                data = self.state
-            else:
-                data = self.value
-            return pd.Series(index=[self.timestamp], data=[data], name=self.key)
-
-    def copy(self) -> Channel:
-        channel = Channel(
-            id=self.id,
-            key=self.key,
-            name=self.name,
-            type=self.type,
-            connector=self.connector.copy(),
-            logger=self.logger.copy(),
-            **self._copy_configs(),
-        )
-        channel.set(self._timestamp, self._value, self._state)
-        return channel
-
     # noinspection PyShadowingBuiltins, PyProtectedMember
     def _update(
         self,
+        converter: Optional[Dict[str, Any] | str] = None,
         connector: Optional[Dict[str, Any] | str] = None,
         logger: Optional[Dict[str, Any] | str] = None,
         **configs: Any,
     ) -> None:
+        if converter is not None:
+            converter = Channel._build_section(converter, "converter")
+            self.converter._update(**converter)
         if connector is not None:
             connector = Channel._build_section(connector, "connector")
             self.connector._update(**connector)
@@ -232,7 +217,11 @@
     @staticmethod
     def _build_defaults(configs: Configurations) -> Dict[str, Any]:
         return Channel._build_configs(
-            {k: v for k, v in configs.items() if not isinstance(v, Mapping) or k in ["logger", "connector"]}
+            {
+                k: v
+                for k, v in configs.items()
+                if not isinstance(v, Mapping) or k in ["logger", "connector", "converter"]
+            }
         )
 
     @staticmethod
@@ -245,6 +234,7 @@
                 key = section
             configs[section] = Channel._build_section(configs[section], key)
 
+        _build_registrator("converter")
         _build_registrator("connector")
         _build_registrator("connector", "logger")
         return configs
