# -*- coding: utf-8 -*-
"""
loris.data.mapping
~~~~~~~~~~~~~~~~~~


"""

from __future__ import annotations

import datetime as dt
from abc import abstractmethod
from collections import OrderedDict
from collections.abc import Mapping
from copy import deepcopy
from typing import Any, Callable, Collection, Dict, Iterator, List, Optional, Tuple

import numpy as np
import pandas as pd
<<<<<<< HEAD
from loris.core import Configurations, Context, Directories, Registrator
=======
from loris.core import ConfigurationException, Configurations, Context, Directories, Registrator
>>>>>>> 06d1728e
from loris.data.channels import Channel, Channels
from loris.util import parse_key


class DataContext(Context[Channel]):
    SECTION: str = "data"

    _channels: OrderedDict[str, Channel]

    def __init__(self, channels=(), *args, **kwargs) -> None:
        super().__init__(*args, **kwargs)
        self._channels = OrderedDict(channels)

    def __repr__(self) -> str:
        return f"{type(self).__name__}({[c.key for c in self._channels.values()]})"

    def __str__(self) -> str:
        return f"{type(self).__name__}:\n\t" + "\n\t".join([f"{i} = {repr(c)}" for i, c in self._channels.items()])

    def __getitem__(self, key: str) -> Channel:
        return self._get(key)

    def __contains__(self, channel: str | Channel) -> bool:
        if isinstance(channel, str):
            return channel in self._channels.keys()
        if isinstance(channel, Channel):
            return channel in self._channels.values()
        return False

    def __len__(self) -> int:
        return len(self._channels)

    def __iter__(self) -> Iterator[str]:
        return iter(self._channels)

    def _load(
        self,
        context: Registrator,
        configs: Configurations,
    ) -> None:
        defaults = {}
        configs = configs.copy()
        if configs.has_section(self.SECTION):
            data = configs.get_section(self.SECTION)
            self._update_configs(defaults, self._build_defaults(configs))
            if data.has_section("channels"):
                self._load_sections(context, data.get_section("channels"), defaults)
        self._load_from_file(context, configs.dirs, defaults=defaults)

    def _load_sections(
        self,
        context: Registrator,
        configs: Configurations,
        defaults: Optional[Mapping[str, Any]] = None,
    ) -> Collection[Channel]:
        channels = []
        if defaults is None:
            defaults = {}
        self._update_configs(defaults, self._build_defaults(configs))
        for channel_key in [i for i in configs.keys() if i not in defaults]:
            channel_configs = self._update_configs(deepcopy(defaults), configs.get_section(channel_key))

            channel_key = parse_key(channel_configs.pop("key", channel_key))
            channel_id = f"{context.id}.{channel_key}"
            channels.append(self._update(id=channel_id, key=channel_key, **channel_configs))
        return channels

    # noinspection PyProtectedMember
    def _load_from_file(
        self,
        context: Registrator,
        configs_dirs: Directories,
        configs_file: str = "channels.conf",
        defaults: Mapping[str, Any] = None,
    ) -> Collection[Channel]:
        channels = []
        if configs_dirs.conf.joinpath(configs_file).is_file():
            configs = Configurations(configs_file, deepcopy(configs_dirs))
            configs._load()
            channels.extend(self._load_sections(context, configs, defaults))
        return channels

    @staticmethod
    def _build_defaults(configs: Configurations) -> Mapping[str, Any]:
        return DataContext._build_configs(
            {k: v for k, v in configs.items() if not isinstance(v, Mapping) or k in ["logger", "connector"]}
        )

    @staticmethod
    # noinspection PyShadowingNames
    def _build_configs(configs: Dict[str, Any]) -> Mapping[str, Any]:
        def _build_section(section: str, name: Optional[str] = None) -> None:
            if section not in configs:
                return
            if name is None:
                name = section
            if isinstance(configs[section], str):
                value = configs[section]
                configs[section] = {name: value}
            elif not isinstance(configs[section], Mapping):
                raise ConfigurationException(f"Invalid channel {name} type: " + str(configs[section]))

        _build_section("connector")
        _build_section("connector", "logger")
        return configs

    @staticmethod
    def _update_configs(configs: Dict[str, Any], update: Mapping[str, Any], replace: bool = True) -> Dict[str, Any]:
        for k, v in update.items():
            if isinstance(v, Mapping):
                if k not in configs.keys():
                    configs[k] = {k: v}
                configs[k] = DataContext._update_configs(configs[k], v)
            elif k not in configs or replace:
                configs[k] = v
        return configs

    def _get(self, key: str) -> Channel:
        return self._channels.get(key)

    def _set(self, key: str, channel: Channel) -> None:
        self._channels[key] = channel

    @abstractmethod
    def _add(self, channel: Channel) -> None:
        pass

    @abstractmethod
    def _new(self, id: str, key: str, **configs: Any) -> Channel:
        pass

    # noinspection PyShadowingBuiltins
    @abstractmethod
    def _update(self, id: str, key: str, **configs: Any) -> Channel:
        pass

    @property
    def channels(self) -> Channels:
        return Channels(self._channels.values())

    # noinspection PyShadowingBuiltins
    def filter(self, filter: Callable[[Channel], bool]) -> Channels:
        return Channels([c for c in self._channels.values() if filter(c)])

    # noinspection SpellCheckingInspection
    def groupby(self, by: str) -> List[Tuple[Any, Channels]]:
        groups = []
        for group_by in np.unique([getattr(c, by) for c in self._channels.values()]):
            groups.append((group_by, self.filter(lambda c: getattr(c, by) == group_by)))
        return groups

    @abstractmethod
    def read(
        self,
        channels: Optional[Channels] = None,
        start: Optional[pd.Timestamp, dt.datetime] = None,
        end: Optional[pd.Timestamp, dt.datetime] = None,
    ) -> pd.DataFrame:
        pass

    @abstractmethod
    def write(self, data: pd.DataFrame, channels: Optional[Channels] = None) -> None:
        pass

    def to_frame(self, **kwargs) -> pd.DataFrame:
        return self.channels.to_frame(**kwargs)<|MERGE_RESOLUTION|>--- conflicted
+++ resolved
@@ -17,11 +17,7 @@
 
 import numpy as np
 import pandas as pd
-<<<<<<< HEAD
-from loris.core import Configurations, Context, Directories, Registrator
-=======
 from loris.core import ConfigurationException, Configurations, Context, Directories, Registrator
->>>>>>> 06d1728e
 from loris.data.channels import Channel, Channels
 from loris.util import parse_key
 
@@ -106,9 +102,9 @@
 
     @staticmethod
     def _build_defaults(configs: Configurations) -> Mapping[str, Any]:
-        return DataContext._build_configs(
-            {k: v for k, v in configs.items() if not isinstance(v, Mapping) or k in ["logger", "connector"]}
-        )
+        configs_sections = ["logger", "connector", "converter"]
+        configs_defaults = {k: v for k, v in configs.items() if not isinstance(v, Mapping) or k in configs_sections}
+        return DataContext._build_configs(configs_defaults)
 
     @staticmethod
     # noinspection PyShadowingNames
@@ -124,6 +120,7 @@
             elif not isinstance(configs[section], Mapping):
                 raise ConfigurationException(f"Invalid channel {name} type: " + str(configs[section]))
 
+        _build_section("converter")
         _build_section("connector")
         _build_section("connector", "logger")
         return configs
@@ -149,6 +146,7 @@
     def _add(self, channel: Channel) -> None:
         pass
 
+    # noinspection PyShadowingBuiltins
     @abstractmethod
     def _new(self, id: str, key: str, **configs: Any) -> Channel:
         pass
