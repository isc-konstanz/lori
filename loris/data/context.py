# -*- coding: utf-8 -*-
"""
loris.data.mapping
~~~~~~~~~~~~~~~~~~


"""

from __future__ import annotations

import datetime as dt
from abc import abstractmethod
from collections import OrderedDict
from collections.abc import Mapping
from copy import deepcopy
from typing import Any, Callable, Collection, Iterator, List, Optional, Tuple, Type

import numpy as np
import pandas as pd
from loris.core import ConfigurationException, Configurations, Context, Directories, Registrator, ResourceException
from loris.data.channels import Channel, Channels
from loris.util import parse_key, update_recursive


class DataContext(Context[Channel]):
    SECTION: str = "data"

    _channels: OrderedDict[str, Channel]

    def __init__(self, channels=(), *args, **kwargs) -> None:
        super().__init__(*args, **kwargs)
        self._channels = OrderedDict(channels)

    def __repr__(self) -> str:
        return f"{type(self).__name__}({[c.id for c in self._channels.values()]})"

    def __str__(self) -> str:
        return f"{type(self).__name__}:\n\t" + "\n\t".join([f"{i} = {repr(c)}" for i, c in self._channels.items()])

    def __getitem__(self, key: str) -> Channel:
        return self._get(key)

    def __contains__(self, channel: str | Channel) -> bool:
        if isinstance(channel, str):
            return self._contains(channel)
        if isinstance(channel, Channel):
            return channel in self._channels.values()
        return False

    def __len__(self) -> int:
        return len(self._channels)

    def __iter__(self) -> Iterator[str]:
        return iter(self._channels)

    def _load(
        self,
        context: Registrator,
        configs: Configurations,
    ) -> None:
        defaults = {}
        configs = configs.copy()
        if configs.has_section(self.SECTION):
            data = configs.get_section(self.SECTION)
            self._update_configs(defaults, self._build_defaults(configs))
            if data.has_section("channels"):
                self._load_sections(context, data.get_section("channels"), defaults)
        self._load_from_file(context, configs.dirs, defaults=defaults)

    # noinspection PyProtectedMember
    def _load_sections(
        self,
        context: Registrator,
        configs: Configurations,
        defaults: Optional[Mapping[str, Any]] = None,
    ) -> Collection[Channel]:
        channels = []
        if defaults is None:
            defaults = {}
        update_recursive(defaults, Channel._build_defaults(configs))

        for channel_key in [i for i in configs.keys() if i not in defaults]:
            channel_configs = update_recursive(deepcopy(defaults), configs.get_section(channel_key))

            channel_key = parse_key(channel_configs.pop("key", channel_key))
            channel_id = f"{context.id}.{channel_key}"
            channels.append(self._update(id=channel_id, key=channel_key, **channel_configs))
        return channels

    # noinspection PyProtectedMember
    def _load_from_file(
        self,
        context: Registrator,
        configs_dirs: Directories,
        configs_file: str = "channels.conf",
        defaults: Mapping[str, Any] = None,
    ) -> Collection[Channel]:
        channels = []
        if configs_dirs.conf.joinpath(configs_file).is_file():
            configs = Configurations(configs_file, deepcopy(configs_dirs))
            configs._load()
            channels.extend(self._load_sections(context, configs, defaults))
        return channels

<<<<<<< HEAD
    @staticmethod
    def _build_defaults(configs: Configurations) -> Mapping[str, Any]:
        configs_sections = ["logger", "connector", "converter"]
        configs_defaults = {k: v for k, v in configs.items() if not isinstance(v, Mapping) or k in configs_sections}
        return DataContext._build_configs(configs_defaults)

    @staticmethod
    # noinspection PyShadowingNames
    def _build_configs(configs: Dict[str, Any]) -> Mapping[str, Any]:
        def _build_section(section: str, name: Optional[str] = None) -> None:
            if section not in configs:
                return
            if name is None:
                name = section
            if isinstance(configs[section], str):
                value = configs[section]
                configs[section] = {name: value}
            elif not isinstance(configs[section], Mapping):
                raise ConfigurationException(f"Invalid channel {name} type: " + str(configs[section]))

        _build_section("converter")
        _build_section("connector")
        _build_section("connector", "logger")
        return configs

    @staticmethod
    def _update_configs(configs: Dict[str, Any], update: Mapping[str, Any], replace: bool = True) -> Dict[str, Any]:
        for k, v in update.items():
            if isinstance(v, Mapping):
                if k not in configs.keys():
                    configs[k] = {k: v}
                configs[k] = DataContext._update_configs(configs[k], v)
            elif k not in configs or replace:
                configs[k] = v
        return configs

    def _get(self, key: str) -> Channel:
        return self._channels.get(key)

    def _set(self, key: str, channel: Channel) -> None:
        self._channels[key] = channel
=======
    # noinspection PyShadowingBuiltins, PyProtectedMember
    def _update(self, id: str, key: str, **configs: Any) -> Channel:
        if id in self:
            channel = self._get(id)
            channel._update(**configs)
        else:
            channel = self._new(id=id, key=key, **configs)
        self._add(channel)
        return channel

    # noinspection PyShadowingBuiltins
    def _new(self, id: str, key: str, type: Type, **configs: Any) -> Channel:
        return Channel(id=id, key=key, type=type, **configs)
>>>>>>> 1f4dc56a

    def _add(self, channel: Channel) -> None:
        if not isinstance(channel, Channel):
            raise ResourceException(f"Invalid channel type: {type(channel)}")

<<<<<<< HEAD
    # noinspection PyShadowingBuiltins
    @abstractmethod
    def _new(self, id: str, key: str, **configs: Any) -> Channel:
        pass
=======
        if channel.id in self._channels.keys():
            raise ConfigurationException(f'Channel with ID "{channel.id}" already exists')

        # TODO: connector sanity check
        self._set(channel.id, channel)
>>>>>>> 1f4dc56a

    # noinspection PyShadowingBuiltins
    def _set(self, id: str, channel: Channel) -> None:
        self._channels[id] = channel

    # noinspection PyShadowingBuiltins
    def _get(self, id: str) -> Channel:
        return self._channels.get(id)

    # noinspection PyShadowingBuiltins
    def _contains(self, id: str) -> bool:
        return id in self._channels.keys()

    # noinspection PyShadowingBuiltins
    def _remove(self, id: str) -> None:
        del self._channels[id]

    @property
    def channels(self) -> Channels:
        return Channels(self._channels.values())

    # noinspection PyShadowingBuiltins
    def filter(self, filter: Callable[[Channel], bool]) -> Channels:
        return Channels([c for c in self._channels.values() if filter(c)])

    # noinspection SpellCheckingInspection
    def groupby(self, by: str) -> List[Tuple[Any, Channels]]:
        groups = []
        for group_by in np.unique([getattr(c, by) for c in self._channels.values()]):
            groups.append((group_by, self.filter(lambda c: getattr(c, by) == group_by)))
        return groups

    @abstractmethod
    def read(
        self,
        channels: Optional[Channels] = None,
        start: Optional[pd.Timestamp | dt.datetime] = None,
        end: Optional[pd.Timestamp | dt.datetime] = None,
    ) -> pd.DataFrame:
        pass

    @abstractmethod
    def write(self, data: pd.DataFrame, channels: Optional[Channels] = None) -> None:
        pass

    def to_frame(self, **kwargs) -> pd.DataFrame:
        return self.channels.to_frame(**kwargs)<|MERGE_RESOLUTION|>--- conflicted
+++ resolved
@@ -102,49 +102,6 @@
             channels.extend(self._load_sections(context, configs, defaults))
         return channels
 
-<<<<<<< HEAD
-    @staticmethod
-    def _build_defaults(configs: Configurations) -> Mapping[str, Any]:
-        configs_sections = ["logger", "connector", "converter"]
-        configs_defaults = {k: v for k, v in configs.items() if not isinstance(v, Mapping) or k in configs_sections}
-        return DataContext._build_configs(configs_defaults)
-
-    @staticmethod
-    # noinspection PyShadowingNames
-    def _build_configs(configs: Dict[str, Any]) -> Mapping[str, Any]:
-        def _build_section(section: str, name: Optional[str] = None) -> None:
-            if section not in configs:
-                return
-            if name is None:
-                name = section
-            if isinstance(configs[section], str):
-                value = configs[section]
-                configs[section] = {name: value}
-            elif not isinstance(configs[section], Mapping):
-                raise ConfigurationException(f"Invalid channel {name} type: " + str(configs[section]))
-
-        _build_section("converter")
-        _build_section("connector")
-        _build_section("connector", "logger")
-        return configs
-
-    @staticmethod
-    def _update_configs(configs: Dict[str, Any], update: Mapping[str, Any], replace: bool = True) -> Dict[str, Any]:
-        for k, v in update.items():
-            if isinstance(v, Mapping):
-                if k not in configs.keys():
-                    configs[k] = {k: v}
-                configs[k] = DataContext._update_configs(configs[k], v)
-            elif k not in configs or replace:
-                configs[k] = v
-        return configs
-
-    def _get(self, key: str) -> Channel:
-        return self._channels.get(key)
-
-    def _set(self, key: str, channel: Channel) -> None:
-        self._channels[key] = channel
-=======
     # noinspection PyShadowingBuiltins, PyProtectedMember
     def _update(self, id: str, key: str, **configs: Any) -> Channel:
         if id in self:
@@ -158,24 +115,16 @@
     # noinspection PyShadowingBuiltins
     def _new(self, id: str, key: str, type: Type, **configs: Any) -> Channel:
         return Channel(id=id, key=key, type=type, **configs)
->>>>>>> 1f4dc56a
 
     def _add(self, channel: Channel) -> None:
         if not isinstance(channel, Channel):
             raise ResourceException(f"Invalid channel type: {type(channel)}")
 
-<<<<<<< HEAD
-    # noinspection PyShadowingBuiltins
-    @abstractmethod
-    def _new(self, id: str, key: str, **configs: Any) -> Channel:
-        pass
-=======
         if channel.id in self._channels.keys():
             raise ConfigurationException(f'Channel with ID "{channel.id}" already exists')
 
         # TODO: connector sanity check
         self._set(channel.id, channel)
->>>>>>> 1f4dc56a
 
     # noinspection PyShadowingBuiltins
     def _set(self, id: str, channel: Channel) -> None:
