# -*- coding: utf-8 -*-
"""
loris.data.manager
~~~~~~~~~~~~~~~~~~


"""

from __future__ import annotations

import datetime as dt
import logging
import os
from concurrent import futures
from concurrent.futures import Future, ThreadPoolExecutor
from typing import Any, Dict, Mapping, Optional, Type

import pandas as pd
import pytz as tz
from loris.components.component import Component
from loris.components.context import ComponentContext
from loris.connectors import Connector, ConnectorException
from loris.connectors.context import ConnectorContext
from loris.connectors.tasks import ConnectTask, LogTask, ReadTask, WriteTask
<<<<<<< HEAD
from loris.converters.context import ConverterContext
from loris.core import Activator, ResourceException
from loris.core.configs import ConfigurationException, Configurations, Configurator
from loris.core.register import RegistratorContext
from loris.data.channels import Channel, ChannelConnector, ChannelConverter, Channels, ChannelState
=======
from loris.core import Activator, ResourceException
from loris.core.configs import ConfigurationException, Configurations, Configurator
from loris.core.register import RegistratorContext
from loris.data.channels import Channel, ChannelConnector, Channels, ChannelState
>>>>>>> 06d1728e
from loris.data.context import DataContext
from loris.util import floor_date, get_variables, parse_type


# noinspection PyProtectedMember
class DataManager(DataContext, Activator):
    _executor: ThreadPoolExecutor

    _converters: ConverterContext
    _connectors: ConnectorContext
    _components: ComponentContext

    def __init__(self, configs: Configurations, *args, **kwargs) -> None:
        super().__init__(configs=configs, *args, **kwargs)
        self._converters = ConverterContext(self, configs)
        self._connectors = ConnectorContext(self, configs)
        self._components = ComponentContext(self, configs)
        self._executor = ThreadPoolExecutor(
            thread_name_prefix=self.name, max_workers=max(int((os.cpu_count() or 1) / 2), 1)
        )

    def __contains__(self, item: str | Channel | Connector | Component) -> bool:
        if isinstance(item, str):
            return item in self._channels.keys()
        if isinstance(item, Channel):
            return item in self._channels.values()
        if isinstance(item, Connector) or isinstance(item, Component):
            return item in self._connectors.values() or item in self._components.values()
        return False

    def _add(self, channel: Channel) -> None:
        if not isinstance(channel, Channel):
            raise ResourceException(f"Invalid channel type: {type(channel)}")

        if channel.id in self._channels.keys():
            raise ConfigurationException(f'Channel with UUID "{channel.id}" already exists')

        # TODO: connector sanity check
        self._set(channel.id, channel)

    # noinspection PyShadowingBuiltins
    def _new(self, id: str, key: str, type: Type, **configs: Any) -> Channel:
        # noinspection PyShadowingBuiltins
        def build_args(
            registrator_context: RegistratorContext,
            registrator_type: str,
            name: Optional[str] = None,
        ) -> Dict[str, Any]:
            if name is None:
                name = registrator_type
            registrator_section = configs.pop(name, None)
<<<<<<< HEAD
            if not registrator_section:
=======
            if registrator_section is None:
>>>>>>> 06d1728e
                return {registrator_type: None}
            if isinstance(registrator_section, str):
                registrator_section = {registrator_type: registrator_section}
            elif not isinstance(registrator_section, Mapping):
                raise ConfigurationException(f"Invalid channel {name} type: " + str(registrator_section))
<<<<<<< HEAD
=======
            elif registrator_type not in registrator_section:
                return {registrator_type: None}
>>>>>>> 06d1728e

            registrator_id = registrator_section.pop(registrator_type)
            if "." not in registrator_id:
                _registrator_id = id.replace(key, registrator_id)
                if _registrator_id in registrator_context.keys():
                    registrator_id = _registrator_id
                else:
                    registrator_id = f"{self.id}.{registrator_id}"
            return {registrator_type: registrator_context.get(registrator_id, None), **registrator_section}

<<<<<<< HEAD
        if "converter" not in configs:
            converter = ChannelConverter(self._converters.get_by_dtype(parse_type(type)))
        else:
            converter = ChannelConverter(**build_args(self._converters, "converter"))
        connector = ChannelConnector(**build_args(self._connectors, "connector"))
        logger = ChannelConnector(**build_args(self._connectors, "connector", "logger"))

        return Channel(id, key, type, converter, connector, logger, **configs)
=======
        connector = ChannelConnector(**build_args(self._connectors, "connector"))
        logger = ChannelConnector(**build_args(self._connectors, "connector", "logger"))

        return Channel(id=id, key=key, type=type, connector=connector, logger=logger, **configs)
>>>>>>> 06d1728e

    # noinspection PyShadowingBuiltins
    def _update(self, id: str, key: str, **configs: Any) -> Channel:
        if id in self:
            # TODO: Take popped configs into account
            channel = self._get(id)
            channel.configs.update(configs)
        else:
            channel = self._new(id=id, key=key, **configs)
        self._add(channel)
        return channel

    def _remove(self, key: str) -> None:
        del self._channels[key]

    def configure(self, configs: Configurations) -> None:
        super().configure(configs)
        self._load(self, configs)

        self._configure(*get_variables(self._components.values(), include=ComponentContext))

        self._configure(self._converters)
        self._configure(self._connectors)
        self._configure(self._components)

        self._configure(*get_variables(self._components.values(), exclude=ComponentContext))
        self._configure(*get_variables(self._connectors.values(), exclude=Component))
        self._configure(*get_variables(self._converters.values(), exclude=(Component, Connector)))

        self._converters._sort()
        self._connectors._sort()
        self._components._sort()

    def _configure(self, *configurators: Configurator) -> None:
        for configurator in configurators:
            if not configurator.is_enabled():
                self._logger.debug(
                    f"Skipping configuring disabled {type(configurator).__name__}: " f"{configurator.configs.name}"
                )
                continue
            self._logger.debug(f"Configuring {type(self).__name__}: {configurator.configs.path}")
            configurations = configurator.configs
            configurator.configure(configurations)

            if self._logger.isEnabledFor(logging.DEBUG):
                self._logger.debug(f"Configured {configurator}")

    def activate(self) -> None:
        super().activate()
        self.connect(*self._connectors.values())
        self._activate(*self._components.values())

    def _activate(self, *activators: Activator) -> None:
        for activator in activators:
            if not activator.is_enabled():
                self._logger.debug(
                    f"Skipping activating disabled {type(activator).__name__} '{activator.name}': {activator.id}"
                )
                continue

            self._logger.info(f"Activating {type(activator).__name__} '{activator.name}': {activator.id}")
            activator.activate()

            self._logger.debug(f"Activated {type(activator).__name__} '{activator.name}': {activator.id}")

    def connect(self, *connectors: Connector, channels: Optional[Channels] = None) -> None:
        connect_futures = []
        for connector in connectors:
            if not connector.is_enabled():
                self._logger.debug(f"Skipping connecting disabled {type(connector).__name__}: {connector.id}")
                continue
            if connector._is_connected():
                self._logger.debug(f"Skipping already connected {type(connector).__name__}: {connector.id}")
                continue
            connect_futures.append(self._connect(connector, channels))
        for connect_future in futures.as_completed(connect_futures):
            self._connect_callback(connect_future)
        # for connect_future in connect_futures:
        #     connect_future.add_done_callback(self._connect_callback)

    def _connect(self, connector: Connector, channels: Optional[Channels] = None) -> Future:
        self._logger.info(f"Connecting {type(connector).__name__}: {connector.id}")
        if channels is None:
            channels = self.channels.filter(lambda c: c.has_connector(connector.id))
            channels.update(self.channels.filter(lambda c: c.has_logger(connector.id)).apply(lambda c: c.from_logger()))

        return self._executor.submit(ConnectTask(connector, channels))

    def _connect_callback(self, future: Future) -> None:
        try:
            connector = future.result().connector
            self._logger.debug(f"Connected {type(connector).__name__}: {connector.id}")

        except ConnectorException as e:
            self._logger.warning(f"Error opening connector '{e.connector.id}': {repr(e)}")
            if self._logger.isEnabledFor(logging.DEBUG):
                self._logger.exception(e)

    def reconnect(self, *connectors: Connector) -> None:
        connect_futures = []
        for connector in connectors:
            if not connector.is_enabled():
                self._logger.debug(f"Skipping reconnecting disabled {type(connector).__name__}: {connector.id}")
                continue
            if not connector._is_connected() and connector._connected:
                # Connection aborted and not yet disconnected properly
                self._disconnect(connector)
                continue
            connect_futures.append(self._connect(connector))
        for connect_future in futures.as_completed(connect_futures):
            self._connect_callback(connect_future)
        # for connect_future in connect_futures:
        #     connect_future.add_done_callback(self._connect_callback)

    def disconnect(self, *connectors: Connector) -> None:
        for connector in reversed(connectors):
            if not connector._is_connected():
                self._logger.debug(f"Skipping disconnecting not connected {type(connector).__name__}: {connector.id}")
                continue
            self._disconnect(connector)

    def _disconnect(self, connector: Connector) -> None:
        try:
            self._logger.info(f"Disconnecting {type(connector).__name__}: {connector.id}")
            connector.set_channels(ChannelState.DISCONNECTING)
            connector.disconnect()

            self._logger.debug(f"Disconnected {type(connector).__name__}: {connector.id}")

        except Exception as e:
            self._logger.warning(f"Error closing connector '{connector.id}': {repr(e)}")
            if self._logger.isEnabledFor(logging.DEBUG):
                self._logger.exception(e)
        finally:
            connector.set_channels(ChannelState.DISCONNECTED)

    def deactivate(self) -> None:
        super().deactivate()
        self._executor.shutdown(wait=True)
        self._deactivate(*self._components.values())
        self.disconnect(*self._connectors.values())

    def _deactivate(self, *activators: Activator) -> None:
        for activator in reversed(list(activators)):
            if not activator.is_active():
                continue
            try:
                self._logger.info(f"Deactivating {type(activator).__name__} '{activator.name}': {activator.id}")
                activator.deactivate()

                self._logger.debug(f"Deactivated {type(activator).__name__} '{activator.name}': {activator.id}")

            except Exception as e:
                self._logger.warning(f"Error deactivating {type(activator).__name__} '{activator.id}': {repr(e)}")
                if self._logger.isEnabledFor(logging.DEBUG):
                    self._logger.exception(e)

    @property
    def converters(self) -> ConnectorContext:
        return self._converters

    @property
    def connectors(self) -> ConnectorContext:
        return self._connectors

    @property
    def components(self) -> ComponentContext:
        return self._components

    def notify(self, channels: Optional[Channels] = None) -> None:
        pass

    # noinspection PyShadowingBuiltins
    def read(
        self,
        channels: Optional[Channels] = None,
        start: Optional[pd.Timestamp, dt.datetime] = None,
        end: Optional[pd.Timestamp, dt.datetime] = None,
    ) -> pd.DataFrame:
        time = pd.Timestamp.now(tz=tz.UTC)
        if channels is None:
            channels = self.channels

        read_tasks = {}
        read_futures = []
        for id, connector in self.connectors.items():
            if not connector._is_connected():
                continue

            read_channels = channels.filter(lambda c: c.has_connector(id))
            if len(read_channels) == 0:
                continue
            read_task = ReadTask(connector, read_channels)
            read_tasks[id] = read_task
            read_futures.append(self._executor.submit(read_task, start=start, end=end))

        read_data = []
        for read_future in futures.as_completed(read_futures):
            try:
                read_channels = read_future.result().channels
                read_data.append(channels.to_frame(unique=True))

                def update_connector(read_channel: Channel) -> None:
                    read_channel.connector.timestamp = time

                read_channels.apply(update_connector)

            except ConnectorException as e:
                self._logger.warning(f"Error reading connector '{e.connector.id}': {repr(e)}")
                if self._logger.isEnabledFor(logging.DEBUG):
                    self._logger.exception(e)

                def update_state(read_channel: Channel) -> None:
                    read_channel.state = ChannelState.UNKNOWN_ERROR

                read_task = read_tasks[e.connector.id]
                read_task.channels.apply(update_state)

        if len(read_data) > 0:
            return pd.concat(read_data, axis="columns")
        return pd.DataFrame()

    # noinspection PyShadowingBuiltins
    def write(self, data: pd.DataFrame, channels: Optional[Channels] = None) -> None:
        time = pd.Timestamp.now(tz=tz.UTC)
        if channels is None:
            channels = self.channels

        write_tasks = {}
        write_futures = []
        for id, connector in self.connectors.items():
            if not connector._is_connected():
                continue

            write_channels = channels.filter(lambda c: (c.has_connector(id) and c.key in data.columns))
            if len(write_channels) == 0:
                continue
            for write_channel in write_channels:
                if len(data.index) > 1:
                    write_channel.set(data.index[0], data.loc[:, write_channel.key])
                elif len(data.index) > 0:
                    timestamp = data.index[-1]
                    write_channel.set(timestamp, data.loc[timestamp, write_channel.key])

            write_task = WriteTask(connector, write_channels)
            write_tasks[id] = write_task
            write_futures.append(self._executor.submit(write_task))

        for write_future in futures.as_completed(write_futures):
            try:
                write_task = write_future.result()

                # noinspection PyShadowingNames
                def update_connector(write_channel: Channel) -> None:
                    write_channel.connector.timestamp = time

                write_task.channels.apply(update_connector)

            except ConnectorException as e:
                self._logger.warning(f"Error writing connector '{e.connector.id}': {repr(e)}")
                if self._logger.isEnabledFor(logging.DEBUG):
                    self._logger.exception(e)

                # noinspection PyShadowingNames
                def update_state(write_channel: Channel) -> None:
                    write_channel.state = ChannelState.UNKNOWN_ERROR

                write_task = write_tasks[e.connector.id]
                write_task.channels.apply(update_state)

    # noinspection PyShadowingBuiltins
    def log(self, channels: Optional[Channels] = None, force: bool = False) -> None:
        if channels is None:
            channels = self.channels

        log_tasks = {}
        log_futures = []
        for id, connector in self.connectors.items():
            if not connector._is_connected():
                continue

            def has_update(channel: Channel) -> bool:
                if force:
                    return True
                if channel.freq is None:
                    return pd.isna(channel.logger.timestamp) or channel.timestamp > channel.logger.timestamp
                if pd.isna(channel.logger.timestamp):
                    logger_timestamp = floor_date(channel.timestamp, freq=channel.freq)
                    if logger_timestamp == channel.timestamp:
                        logger_timestamp -= channel.timedelta
                    channel.logger.timestamp = logger_timestamp

                return channel.timestamp >= channel.logger.timestamp + channel.timedelta

            log_channels = channels.filter(lambda c: (c.has_logger(id) and c.is_valid() and has_update(c)))
            if len(log_channels) == 0:
                continue

            log_task = LogTask(connector, log_channels)
            log_tasks[id] = log_task
            log_futures.append(self._executor.submit(log_task))

        for write_future in futures.as_completed(log_futures):
            try:
                log_task = write_future.result()

                def update_logger(channel: Channel) -> None:
                    channel.logger.timestamp = channel.timestamp

                log_task.channels.apply(update_logger)

            except ConnectorException as e:
                self._logger.warning(f"Error logging connector '{e.connector.id}': {repr(e)}")
                if self._logger.isEnabledFor(logging.DEBUG):
                    self._logger.exception(e)<|MERGE_RESOLUTION|>--- conflicted
+++ resolved
@@ -22,18 +22,11 @@
 from loris.connectors import Connector, ConnectorException
 from loris.connectors.context import ConnectorContext
 from loris.connectors.tasks import ConnectTask, LogTask, ReadTask, WriteTask
-<<<<<<< HEAD
 from loris.converters.context import ConverterContext
 from loris.core import Activator, ResourceException
 from loris.core.configs import ConfigurationException, Configurations, Configurator
 from loris.core.register import RegistratorContext
 from loris.data.channels import Channel, ChannelConnector, ChannelConverter, Channels, ChannelState
-=======
-from loris.core import Activator, ResourceException
-from loris.core.configs import ConfigurationException, Configurations, Configurator
-from loris.core.register import RegistratorContext
-from loris.data.channels import Channel, ChannelConnector, Channels, ChannelState
->>>>>>> 06d1728e
 from loris.data.context import DataContext
 from loris.util import floor_date, get_variables, parse_type
 
@@ -85,21 +78,14 @@
             if name is None:
                 name = registrator_type
             registrator_section = configs.pop(name, None)
-<<<<<<< HEAD
-            if not registrator_section:
-=======
             if registrator_section is None:
->>>>>>> 06d1728e
                 return {registrator_type: None}
             if isinstance(registrator_section, str):
                 registrator_section = {registrator_type: registrator_section}
             elif not isinstance(registrator_section, Mapping):
                 raise ConfigurationException(f"Invalid channel {name} type: " + str(registrator_section))
-<<<<<<< HEAD
-=======
             elif registrator_type not in registrator_section:
                 return {registrator_type: None}
->>>>>>> 06d1728e
 
             registrator_id = registrator_section.pop(registrator_type)
             if "." not in registrator_id:
@@ -110,7 +96,6 @@
                     registrator_id = f"{self.id}.{registrator_id}"
             return {registrator_type: registrator_context.get(registrator_id, None), **registrator_section}
 
-<<<<<<< HEAD
         if "converter" not in configs:
             converter = ChannelConverter(self._converters.get_by_dtype(parse_type(type)))
         else:
@@ -118,13 +103,7 @@
         connector = ChannelConnector(**build_args(self._connectors, "connector"))
         logger = ChannelConnector(**build_args(self._connectors, "connector", "logger"))
 
-        return Channel(id, key, type, converter, connector, logger, **configs)
-=======
-        connector = ChannelConnector(**build_args(self._connectors, "connector"))
-        logger = ChannelConnector(**build_args(self._connectors, "connector", "logger"))
-
-        return Channel(id=id, key=key, type=type, connector=connector, logger=logger, **configs)
->>>>>>> 06d1728e
+        return Channel(id=id, key=key, type=type, converter=converter, connector=connector, logger=logger, **configs)
 
     # noinspection PyShadowingBuiltins
     def _update(self, id: str, key: str, **configs: Any) -> Channel:
