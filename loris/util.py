--- conflicted
+++ resolved
@@ -277,30 +277,18 @@
 ) -> Optional[pd.Timestamp]:
     if date is None:
         return None
-<<<<<<< HEAD
-    if issubclass(type(date), dt.datetime):
-        return date
 
     def _convert_timezone(_date: pd.Timestamp) -> pd.Timestamp:
         if timezone is not None:
             _date = convert_timezone(_date, timezone)
         return _date
 
+    if issubclass(type(date), dt.datetime):
+        return _convert_timezone(date)
     if isinstance(date, str):
         return _convert_timezone(pd.Timestamp(dt.datetime.strptime(date, format)))
     if isinstance(date, int):
         return _convert_timezone(pd.Timestamp(dt.datetime.fromtimestamp(date)))
-=======
-    if isinstance(date, str):
-        date = pd.Timestamp(dt.datetime.strptime(date, format))
-    elif isinstance(date, int):
-        date = pd.Timestamp(dt.datetime.fromtimestamp(date))
-
-    if isinstance(date, (dt.datetime, pd.Timestamp)):
-        if timezone is not None:
-            date = convert_timezone(date, timezone)
-        return date
->>>>>>> 1f4dc56a
 
     raise TypeError(f"Invalid date type: {type(date)}")
 
@@ -313,13 +301,6 @@
     if isinstance(timezone, str):
         try:
             return tz.timezone(timezone)
-<<<<<<< HEAD
-        except tz.UnknownTimeZoneError as e:
-            # Handle the case where the timezone is not recognized
-            if timezone == "CEST":
-                return tz.FixedOffset(2 * 60)
-            raise e
-=======
 
         except tz.UnknownTimeZoneError:
             # Handle the case where the timezone is not recognized
@@ -329,7 +310,6 @@
             # Handle offset time strings
             return pd.to_datetime(timezone, format="%z").tzinfo
 
->>>>>>> 1f4dc56a
     if isinstance(timezone, (int, float)):
         return tz.FixedOffset(timezone * 60)
 
