--- conflicted
+++ resolved
@@ -200,20 +200,15 @@
     # noinspection PyShadowingBuiltins
     def _component(self, configs: Configurations, type: str) -> Component:
         if type == 'pv':
-<<<<<<< HEAD
-            from th_e_core.pvsystem import PVSystem
-            return PVSystem(self, configs, **kwargs)
-        elif type in ['ev']:
-            from th_e_core.evsystem import ElectricVehicle
-            return ElectricVehicle(self, configs, **kwargs)
-        elif type in ['ees']:
-            from th_e_core.storage import ElectricalEnergyStorage
-            return ElectricalEnergyStorage(self, configs, **kwargs)
-=======
             # noinspection PyUnresolvedReferences
             from th_e_core.pv import PVSystem
             return PVSystem(self, configs)
->>>>>>> c4152737
+        elif type == 'ev':
+            from th_e_core.evsystem import ElectricVehicle
+            return ElectricVehicle(self, configs)
+        elif type == 'ees':
+            from th_e_core.storage import ElectricalEnergyStorage
+            return ElectricalEnergyStorage(self, configs)
 
         return ConfigComponent(self, configs)
 
