--- conflicted
+++ resolved
@@ -138,12 +138,18 @@
         if type == 'pv':
             from th_e_core.pvsystem import PVSystem
             return PVSystem(self, configs, **kwargs)
+        elif type in ['ev']:
+            from th_e_core.evsystem import ElectricVehicle
+            return ElectricVehicle(self, configs, **kwargs)
+        elif type in ['ees']:
+            from th_e_core.storage import ElectricalEnergyStorage
+            return ElectricalEnergyStorage(self, configs, **kwargs)
 
         return ConfigComponent(self, configs, **kwargs)
 
     @property
     def _component_types(self) -> List[str]:
-        return ['component', 'cmpt', 'pv']
+        return ['component', 'cmpt', 'pv', 'ees', 'ev']
 
     def contains_type(self, key):
         return len(self.get_type(key)) > 0
@@ -212,15 +218,9 @@
 
 class Component(Configurable):
 
-<<<<<<< HEAD
-    def __init__(self, configs, context, **kwargs):
-        super().__init__(configs, **kwargs)
-        
-=======
     def __init__(self, system: System, configs: Configurations, **kwargs) -> None:
         super().__init__(configs, **kwargs)
 
->>>>>>> 0f5e6c97
         if not configs.has_option('General', 'id'):
             raise ValueError('Invalid configuration, missing specified component id')
 
@@ -229,24 +229,8 @@
 
         self._activate(system, **kwargs)
 
-<<<<<<< HEAD
-    @staticmethod
-    def _read_configs(context, config_file):
-        configs = Configurable._read_configs(context._configs.get('General', 'root_dir'),
-                                             context._configs.get('General', 'lib_dir'), 
-                                             context._configs.get('General', 'tmp_dir'), 
-                                             context._configs.get('General', 'data_dir'),  
-                                             os.path.dirname(config_file.path), 
-                                             config_file.name)
-        
-        if not configs.has_option('General', 'id'):
-            configs.set('General', 'id', os.path.splitext(config_file.name)[0])
-        
-        return configs
-=======
     def _activate(self, system: System, **kwargs):
         pass
->>>>>>> 0f5e6c97
 
     @property
     def id(self):
