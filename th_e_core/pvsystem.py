# -*- coding: utf-8 -*-
"""
    th-e-core.pvsystem
    ~~~~~~~~~~~~~~~~~~
    
    This module provides the :class:`th_e_core.PVSystem`, containing information about location,
    orientation and datasheet parameters of a specific photovoltaic installation.
    
"""
import os
import logging
import pvlib

from th_e_core.pvtools import ModuleDatabase, InverterDatabase
from th_e_core import System, Component, ConfigurationException
from configparser import ConfigParser as Configurations

logger = logging.getLogger(__name__)


class PVSystem(Component, pvlib.pvsystem.PVSystem):

<<<<<<< HEAD
    def __init__(self, configs, context, **kwargs):
        super().__init__(configs, context, name=configs.get('General', 'id'), **kwargs)
=======
    def __init__(self, system: System, configs: Configurations, **kwargs) -> None:
        super().__init__(system, configs, name=configs.get('General', 'id'), **kwargs)
>>>>>>> 0f5e6c97

    def _configure(self, configs: Configurations, **kwargs) -> None:
        super()._configure(configs, **kwargs)

        self.racking_model = configs.get('Mounting', 'type', fallback=None)
        self.surface_tilt = configs.getfloat('Mounting', 'tilt', fallback=0)
        self.surface_azimuth = configs.getfloat('Mounting', 'azimuth', fallback=180)

        self.surface_type = configs.get('General', 'ground_type', fallback=None)
        if self.surface_type is not None:
            from pvlib import irradiance
            self.albedo = irradiance.SURFACE_ALBEDOS.get(self.surface_type, 0.25)
        else:
            self.albedo = configs.getfloat('General', 'albedo', fallback=0.25)

        self.strings_per_inverter = configs.getint('Inverter', 'strings', fallback=1)
        self.modules_per_string = configs.getint('Module', 'count', fallback=1)
        self.modules_per_inverter = self.strings_per_inverter * self.modules_per_string

        self.module_type = configs.get('Module', 'construct_type', fallback=None)
        self.module_parameters = self._load_module(configs)

        self.inverter_parameters = self._load_inverter(configs)
        self.inverters_per_system = configs.getfloat('Inverter', 'count', fallback=1)

        # TODO: implement temperature model parameters via configurations
        temperature_model_parameters = None
        if temperature_model_parameters is None:
            self.temperature_model_parameters = \
                self._infer_temperature_model_params()
        else:
            self.temperature_model_parameters = temperature_model_parameters

    def _load_module(self, configs: Configurations):
        module = {}

        self._read_module_database(module)
        self._read_module_override(module)
        if len(module.keys()) < 1:
            raise ConfigurationException("Unable to find module parameters")

        if 'pdc0' not in module and all(p in module for p in ['I_mp_ref', 'V_mp_ref']):
            module['pdc0'] = module['I_mp_ref'] \
                           * module['V_mp_ref']

        return module

    def _read_module_database(self, module: dict) -> bool:
        if 'type' in self.configs['Module']:
            module_type = self.configs['Module']['type']
            modules = ModuleDatabase(self.configs)
            self._update_parameters(module, modules.read(module_type))
            logger.debug('Read module "%s" from database of %s', module_type, self.name)
            return True
        return False

    def _read_module_override(self, module: dict) -> bool:
        module_file = os.path.join(self.configs['General']['config_dir'],
                                   self.configs['General']['id'] + '.d', 'module.cfg')

        if os.path.exists(module_file):
            with open(module_file) as f:
                module_str = '[Module]\n' + f.read()

            module_configs = Configurations()
            module_configs.optionxform = str
            module_configs.read_string(module_str)
            self._update_parameters(module, module_configs['Module'])
            logger.debug('Read module override file of component %s: %s', self.name, module_file)
            return True
        return False

    def _load_inverter(self, configs: Configurations):
        inverter = {}

        self._read_inverter_database(inverter)
        self._read_inverter_override(inverter)

        if 'pdc0' not in inverter and 'pdc0' in self.module_parameters:
            inverter['pdc0'] = self.module_parameters['pdc0'] *\
                               self.modules_per_inverter

        if len(inverter.keys()) < 1:
            raise ConfigurationException("Unable to find inverter parameters")

        return inverter

    def _read_inverter_database(self, inverter: dict) -> bool:
        if 'type' in self.configs['Inverter']:
            inverter_type = self.configs['Inverter']['type']
            inverters = InverterDatabase(self.configs)
            self._update_parameters(inverter, inverters.read(inverter_type))
            logger.debug('Read inverter "%s" from database of %s', inverter_type, self.name)
            return True
        return False

    def _read_inverter_override(self, inverter: dict) -> bool:
        inverter_file = os.path.join(self.configs['General']['config_dir'],
                                     self.configs['General']['id'] + '.d', 'inverter.cfg')

        if os.path.exists(inverter_file):
            with open(inverter_file) as f:
                inverter_str = '[Inverter]\n' + f.read()

            inverter_configs = Configurations()
            inverter_configs.optionxform = str
            inverter_configs.read_string(inverter_str)
            self._update_parameters(inverter, inverter_configs['Inverter'])
            logger.debug('Read inverter override file of component %s: %s', self.name, inverter_file)
            return True
        return False

    @staticmethod
    def _update_parameters(parameters: dict, update: dict):
        for key, value in update.items():
            try:
                parameters[key] = float(value)
            except ValueError:
                parameters[key] = value

        return parameters

    @property
    def type(self) -> str:
        return 'pv'<|MERGE_RESOLUTION|>--- conflicted
+++ resolved
@@ -20,13 +20,8 @@
 
 class PVSystem(Component, pvlib.pvsystem.PVSystem):
 
-<<<<<<< HEAD
-    def __init__(self, configs, context, **kwargs):
-        super().__init__(configs, context, name=configs.get('General', 'id'), **kwargs)
-=======
     def __init__(self, system: System, configs: Configurations, **kwargs) -> None:
         super().__init__(system, configs, name=configs.get('General', 'id'), **kwargs)
->>>>>>> 0f5e6c97
 
     def _configure(self, configs: Configurations, **kwargs) -> None:
         super()._configure(configs, **kwargs)
