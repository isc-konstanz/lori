# -*- coding: utf-8 -*-
"""
lori.core.configurations
~~~~~~~~~~~~~~~~~~~~~~~~


"""

from __future__ import annotations

import os
import re
import shutil
import tempfile
from collections import OrderedDict
from copy import deepcopy
from pathlib import Path
from typing import Any, Collection, Iterable, Iterator, List, Mapping, MutableMapping, Optional

import pandas as pd
from lori.core import ResourceException, ResourceUnavailableException
from lori.core.configs import Directories, Directory
from lori.typing import TimestampType
from lori.util import is_bool, to_bool, to_date, to_float, to_int, update_recursive


class Configurations(MutableMapping[str, Any]):
    @classmethod
    def load(
        cls,
        conf_file: str,
        conf_dir: str = None,
        data_dir: str = None,
        tmp_dir: str = None,
        log_dir: str = None,
        lib_dir: str = None,
        flat: bool = False,
        require: bool = True,
        **defaults,
    ) -> Configurations:
        if not conf_dir and flat:
            conf_dir = ""

        conf_dirs = Directories(lib_dir, log_dir, tmp_dir, data_dir, conf_dir)
        conf_path = Path(conf_dirs.conf, conf_file)

        if conf_dirs.conf.is_dir():
            if not conf_path.is_file():
                config_default = str(conf_path).replace(".conf", ".default.conf")
                if os.path.isfile(config_default):
                    shutil.copy(config_default, conf_path)
        elif require:
            raise ConfigurationUnavailableException(f"Invalid configuration directory: {conf_dirs.conf}")

        configs = cls(conf_file, conf_dirs, defaults)
        configs._load(require)
        return configs

    # noinspection PyProtectedMember
    def _load(self, require: bool = True) -> None:
        if self.__path.exists() and self.__path.is_file():
            try:
                # TODO: Implement other configuration parsers
                self._load_toml(str(self.__path))
            except Exception as e:
                raise ConfigurationUnavailableException(f"Error loading configuration file '{self.__path}': {str(e)}")

        elif require:
            raise ConfigurationUnavailableException(f"Invalid configuration file '{self.__path}'")

        if Directories.SECTION in self.__configs:
            self.__dirs.update(self.__configs[Directories.SECTION])

    def _load_toml(self, config_path: str) -> None:
        from .toml import load_toml

        self.update(load_toml(config_path))

    def __init__(
        self,
        name: str,
        dirs: Directories,
        defaults: Optional[Mapping[str, Any]] = None,
        **kwargs,
    ) -> None:
        super().__init__()
        self.__configs = OrderedDict()
        self.__dirs = dirs
        self.__path = Path(dirs.conf, name)

        if defaults is not None:
            self.update(defaults)
        self.update(kwargs)

    def __repr__(self) -> str:
        return f"{Configurations.__name__}({self.__path})"

    def __str__(self) -> str:
        # noinspection PyShadowingNames
        def parse_configs(header: str, configs: Configurations) -> str:
            configs = OrderedDict(configs)
            for section in [s for s, c in configs.items() if isinstance(c, Mapping)]:
                configs.move_to_end(section)

            string = f"[{header}]\n"
            for k, v in configs.items():
                if isinstance(v, Configurations):
                    string += "\n" + parse_configs(f"{header}.{k}", v)
                else:
                    string += f"{k} = {v}\n"
            return string

        return parse_configs(self.name.replace(".conf", ""), self)

    def __delitem__(self, key: str) -> None:
        del self.__configs[key]

    def remove(self, *keys: str) -> None:
        for key in keys:
            del self.__configs[key]

    def pop(self, key: str, default: Any = None) -> Any:
        value = self._get(key, default)
        if key in self.__configs:
<<<<<<< HEAD
            self.remove(key)
=======
            del self.__configs[key]
>>>>>>> fbaa8b80
        return value

    def __setitem__(self, key: str, value: Any) -> None:
        self.set(key, value)

    # noinspection PyTypeChecker
    def set(self, key: str, value: Any, replace: bool = True) -> None:
        if isinstance(value, Mapping):
            if key not in self.__configs.keys():
                value = self._create_section(key, value)
            else:
                section = self.__configs[key]
                if isinstance(section, Mapping) and not replace:
                    value = update_recursive(section, value, replace=False)
            self.__configs[key] = value
        elif key not in self.__configs.keys() or replace:
            self.__configs[key] = value

    def __getitem__(self, key: str) -> Any:
        return self.__configs[key]

    def _get(self, key: str, default: Any = None) -> Any:
        return self.__configs.get(key, default)

    def get(self, key: str | Iterable[str], default: Any = None) -> Any:
        if not isinstance(key, Iterable) or isinstance(key, str):
            return self._get(key, default)
        return {
            k: self._get(k, default=default[k] if default is not None and isinstance(default, Mapping) else None)
            for k in key
            if k in self
        }

    def get_bool(self, key: str, default: bool = None) -> bool:
        return to_bool(self._get(key, default))

    def get_int(self, key: str, default: int = None) -> int:
        return to_int(self._get(key, default))

    def get_float(self, key: str, default: float = None) -> float:
        return to_float(self._get(key, default))

    def get_date(self, key: str, default: TimestampType = None, **kwargs) -> pd.Timestamp:
        return to_date(self._get(key, default), **kwargs)

    def __contains__(self, key: str) -> bool:
        return key in self.__configs

    def __iter__(self) -> Iterator[str]:
        return iter(self.__configs)

    def __len__(self) -> int:
        return len(self.__configs)

    def move_to_top(self, key: str) -> None:
        self.__configs.move_to_end(key, False)

    def move_to_bottom(self, key: str) -> None:
        self.__configs.move_to_end(key, True)

    def write(self) -> None:
        configs = {k: v for k, v in self.__configs.items() if k not in self.sections}

        if not self.__dirs.conf.exists():
            self.__dirs.conf.mkdir(parents=True, exist_ok=True)

        file_desc, file_path = tempfile.mkstemp(prefix=self.name, dir=self.dirs.conf)
        with os.fdopen(file_desc, "w") as file:
            lines = self.__read_lines()
            lines_section = len(lines) - 1
            for line_index, line in enumerate(lines):
                if "=" in line:
                    line = line.rstrip()
                    key, value, *_ = line.split("=")
                    key = key.lstrip().lstrip("#").lstrip(";").strip()
                    value = value.strip().strip('"')
                    if key in configs:
                        config_value = str(configs.pop(key))
                        if config_value.lower() != value.lower() or line.lstrip().startswith(("#", ";")):
                            lines[line_index] = self.__parse_line(key, config_value)

                if re.match(r"(#.*|;.*|)\[.*?]", line):
                    lines_section = line_index - 1
                    break
            while lines_section > 0 and lines[lines_section - 1].strip() == "":
                lines_section -= 1

            if len(configs) > 0:
                if len(lines) > 0:
                    lines.insert(lines_section, "\n")
                    lines_section += 1
                for key, value in configs.items():
                    lines.insert(lines_section, self.__parse_line(key, value))
                    lines_section += 1

            file.writelines(lines)

        # Copy the file permissions from the configuration file to the temporary file and remove it
        if self.__path.exists():
            shutil.copymode(self.__path, file_path)
            os.remove(self.__path)

        shutil.move(file_path, self.__path)

    def __read_lines(self) -> List[str]:
        if not self.__path.exists():
            return []
        with open(self.__path, "r") as file:
            return file.readlines()

    # noinspection PyMethodMayBeStatic
    def __parse_line(self, key, value: Any) -> str:
        if is_bool(value):
            value = str(value).lower()
        elif isinstance(value, str):
            if "\\" in value:
                value = value.translate(str.maketrans({"\\": r"\\"}))
            value = f'"{value}"'
        return f"{key} = {value}\n"

    def copy(self, dirs: Optional[Directories] = None) -> Configurations:
        if dirs is None:
            dirs = deepcopy(self.dirs)
        elif dirs.conf != self.dirs.conf:
            self.__copy_path(self.__path.parents[0], dirs.conf, self.name)
            self.__copy_path(self.__path.parents[0], dirs.conf, self.name.replace(".conf", ".d"))
            for section in self.sections:
                section_dir = dirs.conf.joinpath(self.name.replace(".conf", ".d"))
                self.__copy_path(self.__path.parents[0], section_dir, f"{section}.conf")

        return Configurations(self.name, dirs, deepcopy(self.__configs))

    @staticmethod
    def __copy_path(source: Path, destination: Path, name: str) -> None:
        source = source.joinpath(name)
        destination = destination.joinpath(name)
        if not source.exists():
            return

        destination.parents[0].mkdir(parents=True, exist_ok=True)
        if source.is_dir():
            shutil.copytree(source, destination, ignore=_include(r".*\.conf"), dirs_exist_ok=True)
        elif not destination.exists():
            shutil.copy2(source, destination)

    @property
    def key(self) -> str:
        return str(self.__path.name.removesuffix(".conf"))

    @property
    def name(self) -> str:
        return str(self.__path.name)

    @property
    def path(self) -> str:
        return str(self.__path)

    @property
    def dirs(self) -> Directories:
        return self.__dirs

    @property
    def enabled(self) -> bool:
        return to_bool(self._get("enabled", default=True)) and not to_bool(self._get("disabled", default=False))

    @enabled.setter
    def enabled(self, enabled: bool) -> None:
        self.set("enabled", enabled)

    @property
    def sections(self) -> List[str]:
        return [k for k, v in self.items() if isinstance(v, Configurations)]

    @property
    def _sections_dir(self) -> Directory:
        return self.__dirs.conf.joinpath(self.__path.name.replace(".conf", ".d"))

    def has_section(self, section: str, includes: bool = False) -> bool:
        if section in self.sections:
            return True
        if includes and self._sections_dir.joinpath(f"{section}.conf").exists():
            return True
        return False

    def get_sections(
        self,
        sections: Collection[str],
        ensure_exists: bool = False,
    ) -> Configurations:
        sections = {
            s: self.get_section(s, defaults={}, ensure_exists=ensure_exists)
            for s in sections
            if s in self.sections or ensure_exists
        }
        section_dirs = self.__dirs.copy()
        section_dirs.conf = self._sections_dir
        return Configurations(self.name, section_dirs, sections)

    def get_section(
        self,
        section: str,
        defaults: Optional[Mapping[str, Any]] = None,
        ensure_exists: bool = False,
    ) -> Configurations:
        if not self.has_section(section) and ensure_exists:
            if defaults is None:
                defaults = {}
            self._add_section(section, defaults)
            return self[section]

        elif self.has_section(section):
            configs = self[section]
            if defaults is not None:
                configs.update(defaults, replace=False)
            return configs

        elif defaults is not None:
            return self._create_section(section, defaults)
        else:
            raise ConfigurationUnavailableException(f"Unknown configuration section: {section}")

    def _add_section(self, section, configs: Mapping[str, Any]) -> None:
        if self.has_section(section):
            raise ConfigurationUnavailableException(f"Unable to add existing configuration section: {section}")
        self[section] = self._create_section(section, configs)

    def _create_section(self, section, configs: Mapping[str, Any]) -> Configurations:
        if not isinstance(configs, Mapping):
            raise ConfigurationException(f"Invalid configuration '{section}': {type(configs)}")
        section_name = f"{section}.conf"
        section_dirs = self.__dirs.copy()
        section_dirs.conf = self._sections_dir
        section_configs = Configurations(section_name, section_dirs, configs)
        section_configs._load(require=False)
        return section_configs

    def pop_section(
        self,
        section: str,
        defaults: Optional[Mapping[str, Any]] = None,
    ) -> Configurations:
        section_configs = self.get_section(section, defaults=defaults)
        if section in self.__configs:
<<<<<<< HEAD
            self.remove(section)
=======
            del self.__configs[section]
>>>>>>> fbaa8b80
        return section_configs

    # noinspection PyTypeChecker
    def update(self, update: Mapping[str, Any], replace: bool = True) -> None:
        update_recursive(self, update, replace=replace)


class ConfigurationException(ResourceException):
    """
    Raise if a configuration is invalid.

    """


class ConfigurationUnavailableException(ResourceUnavailableException, ConfigurationException):
    """
    Raise if a configuration file can not be found.

    """


def _include(pattern):
    def _ignore(path, names):
        return set(n for n in names if not re.match(pattern, n) and not os.path.isdir(os.path.join(path, n)))

    return _ignore<|MERGE_RESOLUTION|>--- conflicted
+++ resolved
@@ -122,11 +122,7 @@
     def pop(self, key: str, default: Any = None) -> Any:
         value = self._get(key, default)
         if key in self.__configs:
-<<<<<<< HEAD
-            self.remove(key)
-=======
             del self.__configs[key]
->>>>>>> fbaa8b80
         return value
 
     def __setitem__(self, key: str, value: Any) -> None:
@@ -370,11 +366,7 @@
     ) -> Configurations:
         section_configs = self.get_section(section, defaults=defaults)
         if section in self.__configs:
-<<<<<<< HEAD
-            self.remove(section)
-=======
             del self.__configs[section]
->>>>>>> fbaa8b80
         return section_configs
 
     # noinspection PyTypeChecker
