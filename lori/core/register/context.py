# -*- coding: utf-8 -*-
"""
lori.core.register.context
~~~~~~~~~~~~~~~~~~~~~~~~~~


"""

from __future__ import annotations

import logging
import os
import re
from abc import abstractmethod
from copy import deepcopy
from logging import Logger
from typing import Any, Collection, Generic, Mapping, Optional, Type, TypeVar

from lori.core import Configurations, Configurator, Context, Directories, Directory, ResourceException
from lori.core.register import RegistrationException, Registrator, Registry
from lori.util import update_recursive, validate_key

# FIXME: Remove this once Python >= 3.9 is a requirement
try:
    from typing import get_args

except ImportError:
    from typing_extensions import get_args

R = TypeVar("R", bound=Registrator)


# noinspection SpellCheckingInspection, PyAbstractClass, PyProtectedMember
class _RegistratorContext(Context[R], Generic[R]):
    _section: str
    _logger: Logger

    def __init__(
        self,
        section: str,
        logger: Optional[Logger] = None,
        *args,
        **kwargs,
    ) -> None:
        super().__init__(*args, **kwargs)
        self._section = section
        if logger is None:
            logger = self._get_logger()
        self._logger = logger

    @classmethod
    def _get_logger(cls) -> Logger:
        return logging.getLogger(cls.__module__)

    def _load(
        self,
        context: Context | Registrator,
        configs: Configurations,
        configs_file: Optional[str] = None,
        configs_dir: Optional[str | Directory] = None,
        includes: Optional[Collection[str]] = (),
        defaults: Optional[Mapping[str, Any]] = None,
        configure: bool = True,
        sort: bool = True,
        **kwargs: Any,
    ) -> Collection[R]:
        registrators = []
        if defaults is None:
            defaults = {}
        update_recursive(defaults, Registrator._build_defaults(configs, includes))

        configs_dirs = configs.dirs.copy()
        if configs_dir is None:
            configs_dir = configs.dirs.conf.joinpath(configs.name.replace(".conf", ".d"))
        if isinstance(configs_dir, str) and not os.path.isabs(configs_dir):
            configs_dir = configs_dirs.conf.joinpath(configs_dir)
        configs_dirs.conf = configs_dir
        configs_sections = configs.get_sections([s for s in configs.sections if s not in defaults])

        if configs_file and configs_file != configs.name:
            registrators.extend(self._load_from_file(context, configs_file, configs.dirs, defaults, **kwargs))

        registrators.extend(self._load_from_sections(context, configs_sections, defaults, **kwargs))
        registrators.extend(self._load_from_dir(context, configs_dirs, defaults, **kwargs))

        if sort:
            self.sort()
        if configure:
            self.configure(registrators)
        return registrators

    def _load_from_configs(
        self,
        context: Context | Registrator,
        configs: Configurations,
        **kwargs: Any,
    ) -> R:
        registrator_id = Registrator._build_id(context=context, configs=configs)
        if self._contains(registrator_id):
            registrator = self._update(registrator_id, configs)
        else:
            registrator = self._create(context, configs, **kwargs)
            self._add(registrator)
        return registrator

    def _load_from_sections(
        self,
        context: Context | Registrator,
        configs: Configurations,
        includes: Optional[Collection[str]] = (),
        defaults: Optional[Mapping[str, Any]] = None,
        **kwargs: Any,
    ) -> Collection[R]:
        registrators = []
        if defaults is None:
            defaults = {}
        update_recursive(defaults, Registrator._build_defaults(configs))

        for section_name in configs.sections:
            if section_name in includes:
                continue
            section_file = f"{section_name}.conf"
            section_default = deepcopy(defaults)
            update_recursive(section_default, configs.get(section_name))

            section = Configurations.load(
                section_file,
                **configs.dirs.to_dict(),
                **section_default,
                require=False,
            )
            registrators.append(self._load_from_configs(context, section, **kwargs))
        return registrators

    def _load_from_file(
        self,
        context: Context | Registrator,
        configs_file: str,
        configs_dirs: Directories,
        defaults: Optional[Mapping[str, Any]] = None,
        **kwargs: Any,
    ) -> Collection[R]:
        registrators = []
        if configs_dirs.conf.joinpath(configs_file).is_file():
            # Do not call .load() function here, as configs_dirs._conf may be None and would otherwise be overridden
            # with the data directory
            configs = Configurations(configs_file, deepcopy(configs_dirs))
            configs._load()
            registrators.extend(self._load_from_sections(context, configs, defaults, **kwargs))
        return registrators

    def _load_from_dir(
        self,
        context: Registrator,
        configs_dirs: Directories,
        defaults: Optional[Mapping[str, Any]] = None,
        **kwargs: Any,
    ) -> Collection[R]:
        registrators = []
        if os.path.isdir(configs_dirs.conf):
            for configs_entry in os.scandir(configs_dirs.conf):
                if (
                    configs_entry.is_file()
                    and configs_entry.path.endswith(".conf")
                    and not configs_entry.path.endswith("default.conf")
                    and configs_entry.name
                    not in [
                        "settings.conf",
                        "system.conf",
                        "evaluations.conf",
                        "replications.conf",
                        "logging.conf",
                    ]
                ):
                    configs = Configurations.load(
                        configs_entry.name,
                        **configs_dirs.to_dict(),
                        **defaults,
                    )
                    try:
                        registrators.append(self._load_from_configs(context, configs, **kwargs))

                    except RegistrationException:
                        # Skip files with missing or unknown type
                        # TODO: Introduce debug logging here
                        pass
        return registrators

    # noinspection PyUnresolvedReferences, PyTypeChecker
    def configure(self, configurators: Optional[Collection[Configurator]] = None) -> None:
        if configurators is None:
            configurators = self.values()
        for configurator in configurators:
            configurations = configurator.configs
            if configurations is None or not configurations.enabled:
                self._logger.debug(f"Skipping configuring disabled {type(configurator).__name__}")
                continue

            self._logger.debug(f"Configuring {type(self).__name__}: {configurations.path}")
            configurator.configure(configurations)

            if self._logger.getEffectiveLevel() <= logging.DEBUG:
                self._logger.debug(f"Configured {configurator}")

<<<<<<< HEAD
    # noinspection PyArgumentList, PyShadowingBuiltins
    def _update(self, id: str, configs: Configurations) -> None:
=======
    # noinspection PyUnresolvedReferences, PyArgumentList, PyShadowingBuiltins
    def _update(self, id: str, configs: Configurations) -> R:
>>>>>>> 826e2d21
        registrator = self._get(id)
        if registrator.is_configured() and configs.enabled:
            registrator_configs = registrator.configs.copy()
            registrator_configs.update(configs)
            registrator.update(registrator_configs)
        else:
            registrator.configs.update(configs)
        return registrator

    # noinspection PyUnresolvedReferences
    def get_all(self, *types: Type) -> Collection[R]:
        if len(types) == 0:
            return self.values()
        return self.filter(lambda r: any(isinstance(r, t) and r.is_enabled() for t in types))

    def get_first(self, *types: Optional[str | Type]) -> Optional[R]:
        registrators = self.get_all(*types)
        return next(iter(registrators)) if len(registrators) > 0 else None

    # noinspection PyTypeChecker
    def get_last(self, *types: Optional[str | Type]) -> Optional[R]:
        registrators = self.get_all(*types)
        return next(reversed(registrators)) if len(registrators) > 0 else None

    def has_type(self, *types: str | Type) -> bool:
        if len(types) == 0:
            raise ValueError("At least one type to look up required")
        return len(self.get_all(*types)) > 0

    @abstractmethod
    def _get_registrator_section(self) -> Configurations:
        pass

    @abstractmethod
    def load(self, **kwargs: Any) -> Collection[R]:
        pass


# noinspection SpellCheckingInspection, PyProtectedMember
class RegistratorContext(_RegistratorContext[R], Generic[R]):
    __context: Context

    def __init__(self, context: Context, section: str, **kwargs) -> None:
        super().__init__(section, **kwargs)
        self.__context = self._assert_context(context)

    @classmethod
    def _assert_context(cls, context: Context) -> Context:
        from lori.data.manager import DataManager

        if context is None or not isinstance(context, DataManager):
            raise ResourceException(f"Invalid '{cls.__name__}' context: {type(context)}")
        return context

    @property
    def context(self) -> Context:
        return self.__context

    @property
    @abstractmethod
    def _registry(self) -> Registry[R]:
        pass

    # noinspection PyUnresolvedReferences
    def _get_class(self) -> Type[R]:
        return get_args(self._registry.__orig_class__)[0]

    # noinspection PyMethodMayBeStatic
    def get_types(self) -> Collection[str]:
        return self._registry.get_types()

    def get_all(self, *types: str | Type) -> Collection[R]:
        def _is_type(regitrator) -> bool:
            for _type in types:
                if isinstance(_type, str) and self._registry.has_type(_type):
                    return self._registry.from_type(_type).is_instance(regitrator)
                if isinstance(_type, type) and isinstance(regitrator, _type):
                    return True
            return False

        if len(types) == 0:
            return self.values()
        return self.filter(_is_type)

    # noinspection PyUnresolvedReferences
    def _get_registrator_section(self) -> Configurations:
        return self.__context.configs.get_section(self._section, ensure_exists=True)

    def _create(
        self,
        context: Context | Registrator,
        configs: Configurations,
        **kwargs: Any,
    ) -> R:
        registration_class = self._get_class()
        registrator_section = configs.get_section(registration_class.SECTION, ensure_exists=True)

        if "key" not in registrator_section:
            if "key" in configs:
                registration_key = configs.get("key")
                del configs["key"]
            else:
                registration_key = "_".join(os.path.splitext(configs.name)[:-1])
            registrator_section["key"] = validate_key(registration_key)
            registrator_section.move_to_top("key")

        if "name" not in registrator_section and "name" in configs:
            registration_name = configs.get("name")
            registrator_section["name"] = registration_name
            registrator_section.move_to_top("name")
            del configs["name"]

        registration_type = re.split(r"[^a-zA-Z0-9_]", configs.name)[0]
        if "type" in registrator_section:
            registration_type = validate_key(registrator_section.get("type"))
        elif "type" in configs:
            _registration_type = validate_key(configs.get("type"))
            if self._registry.has_type(_registration_type) or not self._registry.has_type(registration_type):
                registration_type = _registration_type
                del configs["type"]

        registration = self._registry.from_type(registration_type)
        if "type" not in registrator_section:
            registrator_section["type"] = registration.key
            registrator_section.move_to_top("type")
        return registration.initialize(context, configs, **kwargs)

    @abstractmethod
    def load(self, configs: Configurations, **kwargs: Any) -> Collection[R]:
        pass<|MERGE_RESOLUTION|>--- conflicted
+++ resolved
@@ -202,13 +202,8 @@
             if self._logger.getEffectiveLevel() <= logging.DEBUG:
                 self._logger.debug(f"Configured {configurator}")
 
-<<<<<<< HEAD
-    # noinspection PyArgumentList, PyShadowingBuiltins
-    def _update(self, id: str, configs: Configurations) -> None:
-=======
     # noinspection PyUnresolvedReferences, PyArgumentList, PyShadowingBuiltins
     def _update(self, id: str, configs: Configurations) -> R:
->>>>>>> 826e2d21
         registrator = self._get(id)
         if registrator.is_configured() and configs.enabled:
             registrator_configs = registrator.configs.copy()
