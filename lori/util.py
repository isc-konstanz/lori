# -*- coding: utf-8 -*-
"""
lori.util
~~~~~~~~~


"""

from __future__ import annotations

import datetime as dt
import dateutil.parser
import re
from dateutil.relativedelta import relativedelta
from pydoc import locate
from typing import Any, Callable, Collection, Dict, List, Mapping, Optional, Tuple, Type, TypeVar

import tzlocal

import numpy as np
import pandas as pd
import pytz as tz
from lori.core import ResourceException
from lori.typing import TimestampType, TimezoneType

# noinspection SpellCheckingInspection
INVALID_CHARS = "'!@#$%^&?*;:,./\\|`´+~=- "

C = TypeVar("C")  # , bound=Context)
V = TypeVar("V")


# noinspection PyShadowingBuiltins
def get_context(object: Any, type: Type[C] | Collection[Type[C]]) -> Optional[C]:
    _context = object
    if _context is None or isinstance(_context, type):
        return _context
    while not isinstance(_context, type):
        try:
            _context = _context.context
        except AttributeError:
            raise ResourceException(f"Invalid context type: {object.__class__}")
    return _context


# noinspection PyShadowingBuiltins
def get_includes(type: Type) -> List[str]:
    includes = []
    for _type in type.mro():
        if not hasattr(_type, "INCLUDES"):
            continue
        _includes = getattr(_type, "INCLUDES")
        if not isinstance(_includes, Collection) or isinstance(_includes, str):
            continue
        for include in _includes:
            if include not in includes:
                includes.append(include)
    return includes


# noinspection PyShadowingBuiltins, PyShadowingNames
def get_variables(
    object: Any,
    include: Optional[Type[V]] = object,
    exclude: Optional[Type | Tuple[Type, ...]] = None,
) -> List[V]:
    def _is_type(o) -> bool:
        return isinstance(o, include) and (exclude is None or not isinstance(o, exclude))

    if isinstance(object, Collection):
        return [o for o in object if _is_type(o)]
    return list(get_members(object, lambda attr, member: _is_type(member)).values())


# noinspection PyShadowingBuiltins
def get_members(
    object: Any,
    filter: Optional[Callable] = None,
    private: bool = False,
) -> Dict[str, Any]:
    members = dict()
    processed = set()
    for attr in dir(object):
        try:
            member = getattr(object, attr)
            # Handle duplicate attr
            if attr in processed:
                raise AttributeError
        except (AttributeError, ResourceException):
            continue
        if (
            (private or "__" not in attr)
            and (filter is None or filter(attr, member))
            and member not in members.values()
        ):
            members[attr] = member
        processed.add(attr)
    return dict(sorted(members.items()))


def update_recursive(configs: Dict[str, Any], update: Mapping[str, Any], replace: bool = True) -> Dict[str, Any]:
    for key, update_value in update.items():
        if isinstance(update_value, Mapping):
            update_map = configs.get(key, {})
            if isinstance(update_map, Mapping):
                update_map = update_recursive(update_map, update_value, replace=replace)
            elif not replace:
                continue
            configs[key] = update_map
        elif key not in configs.keys() or replace:
            configs[key] = update_value
    return configs


def convert_timezone(
    date: Optional[TimestampType | str],
    timezone: Optional[TimezoneType] = None,
) -> Optional[pd.Timestamp]:
    if date is None:
        return None
    if isinstance(date, str):
        date = dateutil.parser.parse(date)
    if isinstance(date, dt.datetime):
        date = pd.Timestamp(date)

    if isinstance(date, pd.Timestamp):
        if timezone is None:
            timezone = to_timezone(tzlocal.get_localzone_name())
        if date.tzinfo is None or date.tzinfo.utcoffset(date) is None:
            return date.tz_localize(timezone)
        else:
            return date.tz_convert(timezone)
    else:
        raise TypeError(f"Unable to convert date of type {type(date)}")


def slice_range(
    start: Optional[TimestampType | str],
    end: Optional[TimestampType | str],
    timezone: Optional[TimezoneType] = None,
    freq: str = "D",
    **kwargs,
) -> List[Tuple[Optional[pd.Timestamp], Optional[pd.Timestamp]]]:
    start = to_date(start, timezone, **kwargs)
    end = to_date(end, timezone, **kwargs)

    if start is None or end is None:
        return [(start, end)]

    freq_delta = to_timedelta(freq)

    def _next(timestamp: pd.Timestamp) -> pd.Timestamp:
        _timestamp = floor_date(timestamp + freq_delta, freq=freq)
        if _timestamp > timestamp:
            return _timestamp
        # Handle daylight savings
        return floor_date(timestamp + freq_delta * 2, freq=freq)

    ranges = []
    range_start = start
    if floor_date(start, freq=freq) == start:
        range_start += pd.Timedelta(seconds=1)
    range_end = min(_next(start), end)
    ranges.append((range_start, range_end))

    while range_end < end:
        range_start = _next(range_start)
        range_end = min(_next(range_start), end)
        ranges.append((range_start + pd.Timedelta(seconds=1), range_end))
    return ranges


def floor_date(
    date: Optional[TimestampType | str],
    timezone: Optional[TimezoneType] = None,
    freq: str = "D",
) -> Optional[pd.Timestamp]:
    if date is None:
        return None
    if timezone is None:
        timezone = date.tzinfo
    date = convert_timezone(date, timezone)
    freq = parse_freq(freq)
    if any([freq.endswith(f) for f in ["Y", "M", "W"]]):
        return date.tz_localize(None).to_period(freq).to_timestamp().tz_localize(timezone, ambiguous=True)
    elif any([freq.endswith(f) for f in ["D", "h", "min", "s"]]):
        return date.tz_localize(None).floor(freq).tz_localize(timezone, ambiguous=True)
    else:
        raise ValueError(f"Invalid frequency: {freq}")


def ceil_date(
    date: Optional[TimestampType | str],
    timezone: Optional[TimezoneType] = None,
    freq: str = "D",
) -> Optional[pd.Timestamp]:
    date = floor_date(date, timezone, freq)
    if date is None:
        return None

    return date + to_timedelta(freq) - pd.Timedelta(microseconds=1)


# noinspection PyShadowingBuiltins
def to_date(
    date: Optional[TimestampType | str | int],
    timezone: Optional[TimezoneType] = None,
    format: Optional[str] = None,
) -> Optional[pd.Timestamp]:
    if date is None:
        return None

    if issubclass(type(date), dt.datetime):
        return convert_timezone(date, timezone)
    if isinstance(date, int):
        return convert_timezone(pd.Timestamp(date, unit="s"), timezone)
    if isinstance(date, str):
        if format is None:
            return convert_timezone(pd.Timestamp(date), timezone)
        return convert_timezone(pd.Timestamp(dt.datetime.strptime(date, format)), timezone)

    raise TypeError(f"Invalid date type: {type(date)}")


def to_timezone(timezone: Optional[TimezoneType | str | int | float]) -> Optional[TimezoneType]:
    if timezone is None:
        return None
    if isinstance(timezone, (tz.BaseTzInfo, dt.tzinfo)):
        return timezone
    if isinstance(timezone, str):
        try:
            return tz.timezone(timezone)

        except tz.UnknownTimeZoneError:
            # Handle the case where the timezone is not recognized
            if timezone == "CEST":
                return tz.FixedOffset(2 * 60)

            # Handle offset time strings
            return pd.to_datetime(timezone, format="%z").tzinfo

    if isinstance(timezone, (int, float)):
        return tz.FixedOffset(timezone * 60)

    raise TypeError(f"Invalid timezone type: {type(timezone)}")


def to_timedelta(freq: str) -> relativedelta | pd.Timedelta:
    freq_val = "".join(s for s in freq if s.isnumeric())
    freq_val = int(freq_val) if len(freq_val) > 0 else 1
    freq = parse_freq(freq)
    if freq.endswith("Y"):
        return relativedelta(years=freq_val)
    elif freq.endswith("M"):
        return relativedelta(months=freq_val)
    elif freq.endswith("W"):
        return relativedelta(weeks=freq_val)
    elif freq.endswith("D"):
        return pd.Timedelta(days=freq_val)
    elif freq.endswith("h"):
        return pd.Timedelta(hours=freq_val)
    elif freq.endswith("min"):
        return pd.Timedelta(minutes=freq_val)
    elif freq.endswith("s"):
        return pd.Timedelta(seconds=freq_val)
    else:
        raise ValueError(f"Invalid frequency: {freq}")


def is_float(value: str | float) -> bool:
    def _is_numeric(s: str) -> bool:
        return s.replace(".", "").replace(",", "").replace("e+", "").replace("e-", "").replace("e", "").isnumeric()

    if (
        issubclass(type(value), (np.integer, int))
        or issubclass(type(value), (np.floating, float))
        or (isinstance(value, str) and _is_numeric(value))
    ):
        return True
    return False


def to_float(value: str | float) -> Optional[float]:
    if value is None:
        return None
    if type(value) == float:  # noqa E721
        return value
    if is_float(value):
        return float(value)
    raise TypeError(f"Expected str, int or float, not: {type(value)}")


def is_int(value: str | int) -> bool:
    if (
        (issubclass(type(value), (np.floating, float)) and int(value) == value)
        or issubclass(type(value), (np.integer, int))
        or (isinstance(value, str) and value.isnumeric())
    ):
        return True
    return False


def to_int(value: str | int) -> Optional[int]:
    if value is None:
        return None
    if type(value) == int:  # noqa E721
        return value
    if is_int(value):
        return int(value)
    raise TypeError(f"Expected str, float or int, not: {type(value)}")


def is_bool(value: str | bool) -> bool:
    if issubclass(type(value), (np.bool, bool, np.integer, int)) or (
        isinstance(value, str) and (value.lower() in ["true", "false" "yes", "no", "y", "n"])
    ):
        return True
    return False


def to_bool(value: str | bool) -> Optional[bool]:
    if value is None:
        return None
    if type(value) == bool:  # noqa E721
        return value
    if isinstance(value, str):
        if value.lower() in ["true", "yes", "y"]:
            return True
        if value.lower() in ["false", "no", "n"]:
            return False
    if issubclass(type(value), (np.bool, bool, int)):
        return bool(value)
    raise TypeError(f"Invalid bool type: {type(value)}")


# noinspection SpellCheckingInspection
def parse_freq(freq: str) -> Optional[str]:
    if freq is None:
        return None
    match = re.fullmatch(r"\s*(\d*)\s*([a-zA-Z]+)\s*", freq)
    if not match:
        raise ValueError(f"Invalid frequency format: '{freq}'")

    number_part, unit_part = match.groups()
<<<<<<< HEAD
    value = int(number_part) if number_part else 1.0
=======
    value = int(number_part) if number_part else 1
>>>>>>> 62bc8a4e

    def _parse_freq(suffix: str) -> str:
        return str(value) + suffix if value > 1 else suffix

    if unit_part.lower() in ["y", "year", "years"]:
        return _parse_freq("Y")
    elif unit_part.lower() in ["m", "month", "months"]:
        return _parse_freq("M")
    elif unit_part.lower() in ["w", "week", "weeks"]:
        return _parse_freq("W")
    elif unit_part.lower() in ["d", "day", "days"]:
        return _parse_freq("D")
    elif unit_part.lower() in ["h", "hour", "hours"]:
        return _parse_freq("h")
    elif unit_part.lower() in ["t", "min", "mins"]:
        return _parse_freq("min")
    elif unit_part.lower() in ["s", "sec", "secs"]:
        return _parse_freq("s")
    else:
        raise ValueError(f"Invalid frequency: {freq}")


# noinspection PyShadowingBuiltins
def parse_type(t: str | Type, default: Type = None) -> Type:
    if t is None:
        if default is None:
            raise ValueError("Invalid NoneType")
        return default
    if isinstance(t, str):
        t = locate(t)
    if not isinstance(t, type):
        raise TypeError(f"Invalid type: {type(t)}")
    return t


def parse_name(name: str) -> str:
    return " ".join(
        [
            s.upper() if len(s) <= 3 else s.title()
            for s in re.sub(r"[,._\- ]", " ", re.sub(r"[^0-9A-Za-zäöüÄÖÜß%&;:()_.\- ]+", "", name)).split()
        ]
    )


# noinspection PyShadowingBuiltins
def validate_key(id: str) -> str:
    for c in INVALID_CHARS:
        id = id.replace(c, "_")
    return re.sub(r"\W", "", id).lower()<|MERGE_RESOLUTION|>--- conflicted
+++ resolved
@@ -342,11 +342,7 @@
         raise ValueError(f"Invalid frequency format: '{freq}'")
 
     number_part, unit_part = match.groups()
-<<<<<<< HEAD
-    value = int(number_part) if number_part else 1.0
-=======
     value = int(number_part) if number_part else 1
->>>>>>> 62bc8a4e
 
     def _parse_freq(suffix: str) -> str:
         return str(value) + suffix if value > 1 else suffix
