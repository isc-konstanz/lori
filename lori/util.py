--- conflicted
+++ resolved
@@ -330,11 +330,7 @@
             return False
     if issubclass(type(value), (np.bool, bool, np.integer, int)):
         return bool(value)
-<<<<<<< HEAD
-    raise TypeError(f"Invalid bool: {value}")
-=======
     raise TypeError(f"Expected str or bool, not '{type(value)}': {value}")
->>>>>>> 06146244
 
 
 # noinspection SpellCheckingInspection
