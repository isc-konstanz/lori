# -*- coding: utf-8 -*-
"""
lori.application.main
~~~~~~~~~~~~~~~~~~~~~


"""

from __future__ import annotations

import logging
import sys
import traceback
from typing import Optional, Type

import tzlocal

import pandas as pd
from lori import Settings, System
from lori.application import Interface
from lori.connectors import Database, DatabaseException
from lori.data.manager import DataManager
from lori.simulation import Results
from lori.typing import TimestampType
from lori.util import slice_range, to_timedelta


class Application(DataManager):
    _interface: Optional[Interface] = None

    @classmethod
    def load(cls, name: str, factory: Type[System] = System, **kwargs) -> Application:
        settings = Settings(name, **kwargs)
        app = cls(settings)
        app.configure(settings, factory)
        return app

    # noinspection PyProtectedMember
    def __init__(self, settings: Settings, **kwargs) -> None:
        super().__init__(settings, name=settings["name"], **kwargs)
        if not settings.has_section(Interface.SECTION):
            settings._add_section(Interface.SECTION, {"enabled": False})
        self._interface = Interface(self, settings.get_section(Interface.SECTION))

    # noinspection PyProtectedMember, PyTypeChecker, PyMethodOverriding
    def configure(self, settings: Settings, factory: Type[System]) -> None:
        super().configure(settings)
        self._logger.debug(f"Setting up {type(self).__name__}: {self.name}")
        components = []

        system_dirs = settings.dirs.to_dict()
        system_dirs["conf_dir"] = None
        systems_section = settings.get_section("systems")
        systems_flat = systems_section.get_bool("flat")
        if systems_section.get_bool("scan"):
            if systems_section.get_bool("copy"):
                factory.copy(self.settings)
            system_dirs["scan_dir"] = str(settings.dirs.data)
            components.extend(factory.scan(self._components, **system_dirs, flat=systems_flat))
        else:
            components.append(factory.load(self._components, **system_dirs, flat=systems_flat))

        if not self._components.has_type(System) and settings.dirs.data.is_default():
            components += self._components.load(configs_dir=settings.dirs.conf, sort=False)

        self._components.configure(components)

        if self._interface.is_enabled():
            self._interface.configure(settings.get_section(Interface.SECTION))

    # noinspection PyTypeChecker
    @property
    def settings(self) -> Settings:
        return self.configs

    @property
    def interface(self) -> Interface:
        return self._interface

    def main(self) -> None:
        try:
            action = self.settings["action"]
            if action == "run":
                self.run(
                    start=self.settings.get_date("start", default=None),
                    end=self.settings.get_date("end", default=None),
                )
            elif action == "start":
                self.start()

            elif action == "rotate":
                self.rotate(full=self.settings.get_bool("full"))

            elif action == "replicate":
                self.replicate(full=self.settings.get_bool("full"), force=self.settings.get_bool("force"))

            elif action == "simulate":
                self.simulate(
                    start=self.settings.get_date("start", default=None),
                    end=self.settings.get_date("end", default=None),
                )
        except Exception as e:
            self._logger.warning(repr(e))
            if self._logger.getEffectiveLevel() <= logging.DEBUG:
                self._logger.exception(e)
            exit(1)

<<<<<<< HEAD
    def deactivate(self, *_) -> None:
        super().deactivate()
        if self._interface.is_active():
            self._interface.deactivate()

    def start(self) -> None:
        if self._interface.is_enabled():
            self._interface.activate()
        super().start()

    # noinspection PyUnresolvedReferences, PyProtectedMember, PyShadowingBuiltins
    def simulate(
        self,
        start: Optional[TimestampType] = None,
        end: Optional[TimestampType] = None,
        **kwargs,
    ) -> None:
        simulation = self.settings.get_section("simulation", defaults={"data": {"include": True}})

        timezone = simulation.get("timezone", None)
        if timezone is None:
            timezone = tzlocal.get_localzone_name()
        if start is None:
            start = simulation.get_date("start", default=None, timezone=timezone)
        if end is None:
            end = simulation.get_date("end", default=None, timezone=timezone)

        if start is None or end is None or end < start:
            self._logger.error("Invalid settings missing specified simulation period")
            sys.exit(1)

        slice = simulation.get_bool("slice", default=True)
        freq = simulation.get("freq", default=None)

        database_id = simulation.get("database", default="results")
        database_section = simulation.get_section("databases", defaults={})
        if database_id == "results" and "results" not in database_section:
            database_section["results"] = {
                "type": "tables",
                "file": ".results.h5",
                "compression_level": 9,
                "compression_lib": "zlib",
            }
        self.connectors.load(database_section)

        database = self.connectors.get(database_id)
        if not isinstance(database, Database):
            raise DatabaseException(database, f"Invalid results cache type '{type(database)}'")

        error = False
        summary = []
        systems = self.components.get_all(System)
        for system in systems:
            self._logger.info(f"Starting simulation of system '{system.name}': {system.id}")
            if slice and freq is not None and start + to_timedelta(freq) < end:
                slices = slice_range(start, end, timezone=system.location.timezone, freq=freq)
            else:
                slices = [(start, end)]

            with Results(system, database, simulation.get_section("data"), total=len(slices)) as results:
                results.durations.start("Simulation")
                try:
                    for slice_start, slice_end in slices:
                        slice_prior = results.data.tail(1) if not results.data.empty else None
                        results.submit(
                            system.simulate,
                            slice_start,
                            slice_end,
                            slice_prior,
                            **kwargs,
                        )
                        results.progress.update()

                    results.durations.stop("Simulation")
                    self._logger.debug(
                        f"Finished simulation of system '{system.name}' in {results.durations['Simulation']} minutes"
                    )

                    self._logger.debug(f"Starting evaluation of system '{system.name}': {system.id}")
                    results.durations.start("Evaluation")
                    results_data = system.evaluate(results)
                    results.report()

                    # TODO: Call evaluations from configs

                    results.durations.stop("Evaluation")
                    self._logger.debug(
                        f"Finished evaluation of system '{system.name}' in {results.durations['Evaluation']} minutes"
                    )

                    summary.append(results.to_frame())

                except Exception as e:
                    error = True
                    self._logger.error(f"Error simulating system {system.name}: {str(e)}")
                    self._logger.debug("%s: %s", type(e).__name__, traceback.format_exc())
                    results.durations.complete()
                    results.progress.complete(
                        status="error",
                        message=str(e),
                        error=type(e).__name__,
                        trace=traceback.format_exc(),
                    )

        if not error and len(summary) > 1:
            try:
                from lori.io import excel

                excel_file = str(self.configs.dirs.data.joinpath("summary.xlsx"))
                excel.write(excel_file, "Summary", pd.concat(summary, axis="index"))

            except ImportError:
                pass
=======
    def start(self, wait: bool = True) -> None:
        has_interface = self._interface.is_enabled()
        if has_interface:
            wait = False
        super().start(wait)

        if has_interface:
            self._interface.start()
>>>>>>> 18c55f61
<|MERGE_RESOLUTION|>--- conflicted
+++ resolved
@@ -105,16 +105,14 @@
                 self._logger.exception(e)
             exit(1)
 
-<<<<<<< HEAD
-    def deactivate(self, *_) -> None:
-        super().deactivate()
-        if self._interface.is_active():
-            self._interface.deactivate()
-
-    def start(self) -> None:
-        if self._interface.is_enabled():
-            self._interface.activate()
-        super().start()
+    def start(self, wait: bool = True) -> None:
+        has_interface = self._interface.is_enabled()
+        if has_interface:
+            wait = False
+        super().start(wait)
+
+        if has_interface:
+            self._interface.start()
 
     # noinspection PyUnresolvedReferences, PyProtectedMember, PyShadowingBuiltins
     def simulate(
@@ -218,14 +216,4 @@
                 excel.write(excel_file, "Summary", pd.concat(summary, axis="index"))
 
             except ImportError:
-                pass
-=======
-    def start(self, wait: bool = True) -> None:
-        has_interface = self._interface.is_enabled()
-        if has_interface:
-            wait = False
-        super().start(wait)
-
-        if has_interface:
-            self._interface.start()
->>>>>>> 18c55f61
+                pass