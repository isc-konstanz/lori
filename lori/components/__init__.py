--- conflicted
+++ resolved
@@ -28,14 +28,9 @@
 from .weather import (  # noqa: F401
     Weather,
     WeatherForecast,
-<<<<<<< HEAD
-    WeatherProvider,
+    WeatherException,
+    WeatherUnavailableException,
 )
 
 from . import camera # noqa: F401
-from .camera import Camera # noqa: F401
-=======
-    WeatherException,
-    WeatherUnavailableException,
-)
->>>>>>> e1aacb82
+from .camera import Camera # noqa: F401