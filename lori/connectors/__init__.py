--- conflicted
+++ resolved
@@ -34,7 +34,7 @@
 
 import importlib
 
-for import_connector in ["dummy", "csv", "sql", "tables", "revpi"]:
+for import_connector in ["dummy", "csv", "sql", "tables", "camera", "revpi"]:
     try:
         importlib.import_module(f".{import_connector}", "lori.connectors")
 
@@ -42,15 +42,4 @@
         # TODO: Implement meaningful logging here
         pass
 
-<<<<<<< HEAD
-except ModuleNotFoundError:
-    pass
-
-try:
-    from .camera import Camera  # noqa: F401
-
-except ModuleNotFoundError:
-    pass
-=======
-del importlib
->>>>>>> e1aacb82
+del importlib