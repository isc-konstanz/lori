# -*- coding: utf-8 -*-
"""
lori.connectors.sql.database
~~~~~~~~~~~~~~~~~~~~~~~~~~~~


"""

from __future__ import annotations

import datetime as dt
import hashlib
from collections.abc import Mapping
from typing import Dict, Iterator, Optional

from sqlalchemy import create_engine, inspect, text, MetaData
from sqlalchemy.exc import SQLAlchemyError
from sqlalchemy.orm import sessionmaker
from sqlalchemy.schema import Column

import pandas as pd
import pytz as tz
from lori.connectors import ConnectionException, ConnectorException, Database, register_connector_type
from lori.connectors.sql import Table
from lori.core import Configurations, Resources
from lori.util import to_timezone


@register_connector_type
class SqlDatabase(Database, Mapping[str, Table]):
    TYPE: str = "sql"

    _connection = None
    _engine = None
    _session = None
    _metadata = None

    _tables: Dict[str, Table] = {}

    dialect: str
    table_schema: str

    host: str
    port: int

    user: str
    password: str
    database: str

    @property
    def connection(self):
        if self._connection is None:
            raise ConnectionException(self, "SQLAlchemy Connection not open")
        return self._connection

    def __getitem__(self, table_name: str) -> Table:
        return self._tables[table_name]

    def __iter__(self) -> Iterator[str]:
        return iter(self._tables)

    def __len__(self) -> int:
        return len(self._tables)

    def configure(self, configs: Configurations) -> None:
        super().configure(configs)

        self.dialect = configs.get("dialect").lower()

        self.host = configs.get("host")
        self.port = configs.get_int("port")

        self.user = configs.get("user")
        self.password = configs.get("password")

        self.database = configs.get("database")
        self.table_schema = configs.get("table_schema")

    def connect(self, resources: Resources) -> None:
        self._logger.debug(f"Connecting to {self.dialect} database {self.database}@{self.host}:{self.port}")
        try:
            if self.dialect == "mysql":
                prefix = "mysql+pymysql://"

            elif self.dialect == "mariadb":
                prefix = "mariadb+pymysql://"

            elif self.dialect == "postgresql":
                prefix = "postgresql+psycopg2://"
            else:
                raise ValueError("Unsupported database type")

            self._engine = create_engine(
                url=f"{prefix}{self.user}:{self.password}@{self.host}:{self.port}/{self.database}",
                pool_recycle=3600,
            )
            session = sessionmaker(bind=self._engine)

            self._metadata = MetaData()
            self._metadata.reflect(bind=self._engine)

            self._connection = session()

            # Make sure the session timezone is UTC
            now = pd.Timestamp.now()
            self._set_timezone(tz.UTC)
            if self._select_timezone().utcoffset(now).seconds != 0:
                raise ConnectorException(self, "Error setting session timezone to UTC")

            self._tables = self._connect_tables(resources)

        except SQLAlchemyError as e:
<<<<<<< HEAD
            self._logger.error(f"Connection failed: {e}")
            raise ConnectionException(repr(e), connector=self)
=======
            raise ConnectionException(self, repr(e))
>>>>>>> f477fcf9

    def disconnect(self) -> None:
        if self._connection is not None:
            self._connection.close()
            self._connection = None
            self._logger.debug("Disconnected from the database")

    def _connect_tables(self, resources: Resources) -> Dict[str, Table]:
        tables = {}
        inspector = inspect(self._engine)
        schemas = [self.table_schema] if self.table_schema else inspector.get_schema_names()
        table_schemas = {schema: inspector.get_table_names(schema) for schema in schemas}
        tables_configs = self.configs.get_section(Table.SECTION, defaults={})
        tables_defaults = {
            "index": tables_configs.get_section("index", defaults={}),
            "columns": tables_configs.get_section("columns", defaults={}),
        }

        for table_name, table_resources in resources.groupby("table"):
            table_configs = tables_configs.get_section(table_name, defaults=tables_defaults)
            table = Table.from_configs(
                self,
                self._engine,
                self._metadata,
                self.table_schema,
                table_name,
                table_configs,
                table_resources,
            )
            tables[table.name] = table

            schema_found = False
            for schema, table_list in table_schemas.items():
                if table.name in table_list:
                    schema_found = True
                    table_schema = schema
                    column_schemas = inspector.get_columns(table.name, table_schema)
                    column_names = [col["name"] for col in column_schemas]

                    for column in table.columns:
                        if column.name not in column_names:
                            if table_configs.get_bool("create_columns", default=True):
                                self._create_column(table.name, column, table_schema)
                            else:
                                raise ConnectorException(
                                    f"Unable to find configured column: {column.name}", connector=self
                                )
                        else:
                            column_schema = next(col for col in column_schemas if col["name"] == column.name)
                            # TODO: Implement column validation
                    break

            if not schema_found:
                if table_configs.get_bool("create", default=True):
                    table.create()
                else:
<<<<<<< HEAD
                    raise ConnectorException(f"Unable to find configured table: {table_name}", connector=self)
=======
                    raise ConnectorException(self, f"Unable to find configured table: {table_name}")
            else:
                table_schema = table_schemas[table.name]
                if table.engine is not None and table.engine != table_schema["engine"]:
                    raise ConnectorException(
                        self,
                        f"Mismatching table engine for configured table '{table_name}': {table_schema['engine']}",
                    )

                column_schemas = self._select_column_schemas(table.name)
                for column in table:
                    if column.name not in column_schemas:
                        # TODO: Implement column creation if configured
                        raise ConnectorException(self, f"Unable to find configured column: {column.name}")
                    # column_schema = column_schemas[column.name]
                    # TODO: Implement column validation
>>>>>>> f477fcf9

        return tables

    def _create_column(self, table_name: str, column: Column, schema: str):
        query = f"ALTER TABLE {schema}.{table_name} ADD COLUMN {column.name} {column.type}"
        self.connection.execute(text(query))

    def _select_timezone(self) -> tz.BaseTzInfo:
        timezone_queries = {
            "postgresql": "SHOW timezone;",
            "mysql": "SELECT @@system_time_zone;",
            "mariadb": "SELECT @@system_time_zone;",
            "sqlite": "SELECT datetime('now');",
        }
        try:
            query = timezone_queries[self._engine.dialect.name]
            result = self.connection.execute(text(query))
            timezone = result.scalar()
            return to_timezone(timezone)
        except KeyError:
            raise ValueError(f"Unsupported database type: {self._engine.dialect.name}")
        except SQLAlchemyError as e:
            raise RuntimeError(f"Error fetching timezone: {e}")

    def _set_timezone(self, timezone: tz.BaseTzInfo) -> None:
        tz_offset = pd.Timestamp.now(timezone).strftime('%z')
        tz_offset_formatted = tz_offset[:3] + ':' + tz_offset[3:]

        if self.dialect in ('mysql', 'mariadb'):
            query = f"SET time_zone = '{tz_offset_formatted}'"
        elif self.dialect == 'postgresql':
            query = f"SET TIME ZONE '{tz_offset_formatted}'"
        else:
            raise NotImplementedError(f"Timezone setting not implemented for dialect: {self.dialect}")

        self._connection.execute(text(query))
        self._connection.commit()

    def hash(
            self,
            resources: Resources,
            start: Optional[pd.Timestamp | dt.datetime] = None,
            end: Optional[pd.Timestamp | dt.datetime] = None,
            method: str = "MD5",
            encoding: str = "UTF-8",
    ) -> Optional[str]:
        if method.lower() not in ["md5", "sha256"]:
            raise ValueError(f"Invalid checksum method '{method}'")

        table_hashes = []
        try:
            for table_name, table_resources in resources.groupby("table"):
                if table_name not in self._tables:
                    raise ConnectorException(self, f"Table '{table_name}' not available")

                table = self.get(table_name)
                table_hash = table.select_hash(resources, start, end, method=method, encoding=encoding)
                table_hashes.append(table_hash)

        except SQLAlchemyError as e:
<<<<<<< HEAD
            if 'syntax' in str(e).lower():
                raise SyntaxError(f"SQL Syntax Error: {repr(e)}")
            else:
                raise ConnectionException(f"Connection Error: {repr(e)}", connector=self)
=======
            # TODO: Differentiate between syntax- and connection failures.
            raise ConnectionException(self, repr(e))
>>>>>>> f477fcf9

        if len(table_hashes) == 0:
            return None
        elif len(table_hashes) == 1:
            return table_hashes[0]

        if method.lower() == "md5":
            return hashlib.md5(",".join(table_hashes).encode(encoding)).hexdigest()
        elif method.lower() == "sha256":
            return hashlib.sha256(",".join(table_hashes).encode(encoding)).hexdigest()

    # noinspection PyTypeChecker
    def read(
        self,
        resources: Resources,
        start: Optional[pd.Timestamp | dt.datetime] = None,
        end: Optional[pd.Timestamp | dt.datetime] = None,
    ) -> pd.DataFrame:
        data = pd.DataFrame()
        try:
            for table_name, table_resources in resources.groupby("table"):
                if table_name not in self._tables:
                    raise ConnectorException(self, f"Table '{table_name}' not available")

                table = self.get(table_name)
                if start is None and end is None:
                    table_data = table.select_last(table_resources)
                else:
                    table_data = table.select(table_resources, start, end)

                data = pd.concat([data, table_data], axis="index")
                # data = data.merge(table_data, how="outer", left_index=True, right_index=True)
        except SQLAlchemyError as e:
<<<<<<< HEAD
            if 'syntax' in str(e).lower():
                raise SyntaxError(f"SQL Syntax Error: {repr(e)}")
            else:
                raise ConnectionException(f"Connection Error: {repr(e)}", connector=self)
=======
            # TODO: Differentiate between syntax- and connection failures.
            raise ConnectionException(self, repr(e))
>>>>>>> f477fcf9
        return data

    # noinspection PyTypeChecker
    def read_first(self, resources: Resources) -> pd.DataFrame:
        data = pd.DataFrame()
        try:
            for table_name, table_resources in resources.groupby("table"):
                if table_name not in self._tables:
                    raise ConnectorException(self, f"Table '{table_name}' not available")

                table_data = self.get(table_name).select_first(table_resources)

                data = data.merge(table_data, how="outer", left_index=True, right_index=True)
        except SQLAlchemyError as e:
<<<<<<< HEAD
            if 'syntax' in str(e).lower():
                raise SyntaxError(f"SQL Syntax Error: {repr(e)}")
            else:
                raise ConnectionException(f"Connection Error: {repr(e)}", connector=self)
=======
            # TODO: Differentiate between syntax- and connection failures.
            raise ConnectionException(self, repr(e))
>>>>>>> f477fcf9
        return data

    # noinspection PyTypeChecker
    def read_last(self, resources: Resources) -> pd.DataFrame:
        data = pd.DataFrame()
        try:
            for table_name, table_resources in resources.groupby("table"):
                if table_name not in self._tables:
                    raise ConnectorException(self, f"Table '{table_name}' not available")

                table_data = self.get(table_name).select_last(table_resources)

                data = data.merge(table_data, how="outer", left_index=True, right_index=True)

            return data
        except SQLAlchemyError as e:
<<<<<<< HEAD
            self._logger.error(f"Read failed: {e}")
            raise ConnectionException(repr(e), connector=self)
=======
            # TODO: Differentiate between syntax- and connection failures.
            raise ConnectionException(self, repr(e))
        return data
>>>>>>> f477fcf9

    # noinspection PyTypeChecker
    def write(self, data: pd.DataFrame) -> None:
        try:
            for table_name, table_resources in self.resources.groupby("table"):
                if table_name not in self._tables:
                    raise ConnectorException(self, f"Table '{table_name}' not available")
                table_data = data.loc[:, [r.id for r in table_resources if r.id in data.columns]]
                if table_data.empty:
                    continue
                table = self.get(table_name)
                table.insert(table_resources, data)

        except SQLAlchemyError as e:
<<<<<<< HEAD
            self._logger.error(f"Write failed: {e}")
            raise ConnectionException(repr(e), connector=self)
=======
            raise ConnectionException(self, repr(e))
>>>>>>> f477fcf9

    def is_connected(self) -> bool:
        if self._connection is not None:
            try:
                self._connection.execute(text("SELECT 1"))
                return True
            except SQLAlchemyError:
                return False
        return False
    <|MERGE_RESOLUTION|>--- conflicted
+++ resolved
@@ -110,12 +110,8 @@
             self._tables = self._connect_tables(resources)
 
         except SQLAlchemyError as e:
-<<<<<<< HEAD
-            self._logger.error(f"Connection failed: {e}")
-            raise ConnectionException(repr(e), connector=self)
-=======
+            self._logger.warning(f"Connection failed: {repr(e)}")
             raise ConnectionException(self, repr(e))
->>>>>>> f477fcf9
 
     def disconnect(self) -> None:
         if self._connection is not None:
@@ -172,26 +168,7 @@
                 if table_configs.get_bool("create", default=True):
                     table.create()
                 else:
-<<<<<<< HEAD
-                    raise ConnectorException(f"Unable to find configured table: {table_name}", connector=self)
-=======
                     raise ConnectorException(self, f"Unable to find configured table: {table_name}")
-            else:
-                table_schema = table_schemas[table.name]
-                if table.engine is not None and table.engine != table_schema["engine"]:
-                    raise ConnectorException(
-                        self,
-                        f"Mismatching table engine for configured table '{table_name}': {table_schema['engine']}",
-                    )
-
-                column_schemas = self._select_column_schemas(table.name)
-                for column in table:
-                    if column.name not in column_schemas:
-                        # TODO: Implement column creation if configured
-                        raise ConnectorException(self, f"Unable to find configured column: {column.name}")
-                    # column_schema = column_schemas[column.name]
-                    # TODO: Implement column validation
->>>>>>> f477fcf9
 
         return tables
 
@@ -252,15 +229,10 @@
                 table_hashes.append(table_hash)
 
         except SQLAlchemyError as e:
-<<<<<<< HEAD
-            if 'syntax' in str(e).lower():
-                raise SyntaxError(f"SQL Syntax Error: {repr(e)}")
-            else:
-                raise ConnectionException(f"Connection Error: {repr(e)}", connector=self)
-=======
-            # TODO: Differentiate between syntax- and connection failures.
-            raise ConnectionException(self, repr(e))
->>>>>>> f477fcf9
+            if 'syntax' in str(e).lower():
+                raise ConnectorException(self, repr(e))
+            else:
+                raise ConnectionException(self, repr(e))
 
         if len(table_hashes) == 0:
             return None
@@ -294,15 +266,10 @@
                 data = pd.concat([data, table_data], axis="index")
                 # data = data.merge(table_data, how="outer", left_index=True, right_index=True)
         except SQLAlchemyError as e:
-<<<<<<< HEAD
-            if 'syntax' in str(e).lower():
-                raise SyntaxError(f"SQL Syntax Error: {repr(e)}")
-            else:
-                raise ConnectionException(f"Connection Error: {repr(e)}", connector=self)
-=======
-            # TODO: Differentiate between syntax- and connection failures.
-            raise ConnectionException(self, repr(e))
->>>>>>> f477fcf9
+            if 'syntax' in str(e).lower():
+                raise ConnectorException(self, repr(e))
+            else:
+                raise ConnectionException(self, repr(e))
         return data
 
     # noinspection PyTypeChecker
@@ -317,15 +284,10 @@
 
                 data = data.merge(table_data, how="outer", left_index=True, right_index=True)
         except SQLAlchemyError as e:
-<<<<<<< HEAD
-            if 'syntax' in str(e).lower():
-                raise SyntaxError(f"SQL Syntax Error: {repr(e)}")
-            else:
-                raise ConnectionException(f"Connection Error: {repr(e)}", connector=self)
-=======
-            # TODO: Differentiate between syntax- and connection failures.
-            raise ConnectionException(self, repr(e))
->>>>>>> f477fcf9
+            if 'syntax' in str(e).lower():
+                raise ConnectorException(self, repr(e))
+            else:
+                raise ConnectionException(self, repr(e))
         return data
 
     # noinspection PyTypeChecker
@@ -342,14 +304,10 @@
 
             return data
         except SQLAlchemyError as e:
-<<<<<<< HEAD
-            self._logger.error(f"Read failed: {e}")
-            raise ConnectionException(repr(e), connector=self)
-=======
-            # TODO: Differentiate between syntax- and connection failures.
-            raise ConnectionException(self, repr(e))
-        return data
->>>>>>> f477fcf9
+            if 'syntax' in str(e).lower():
+                raise ConnectorException(self, repr(e))
+            else:
+                raise ConnectionException(self, repr(e))
 
     # noinspection PyTypeChecker
     def write(self, data: pd.DataFrame) -> None:
@@ -364,12 +322,10 @@
                 table.insert(table_resources, data)
 
         except SQLAlchemyError as e:
-<<<<<<< HEAD
-            self._logger.error(f"Write failed: {e}")
-            raise ConnectionException(repr(e), connector=self)
-=======
-            raise ConnectionException(self, repr(e))
->>>>>>> f477fcf9
+            if 'syntax' in str(e).lower():
+                raise ConnectorException(self, repr(e))
+            else:
+                raise ConnectionException(self, repr(e))
 
     def is_connected(self) -> bool:
         if self._connection is not None:
