# -*- coding: utf-8 -*-
"""
lori.connectors.sql.table
~~~~~~~~~~~~~~~~~~~~~~~~~


"""

from __future__ import annotations

import datetime as dt
import hashlib
import logging
import re
from collections.abc import Sequence
from itertools import chain
from typing import Any, Optional

from sqlalchemy import MetaData, text
from sqlalchemy.ext.declarative import declarative_base

import numpy as np
import pandas as pd
from lori.connectors import ConnectorException
from lori.connectors.sql import Column, Columns, Index
from lori.core import Configurations, Resources

Base = declarative_base()
metadata = MetaData()


class Table(Sequence[Column]):
    SECTION = "tables"

    index: Index
    columns: Columns

    # noinspection PyProtectedMember
    @classmethod
    def from_configs(cls, connector, name: str, configs: Configurations, resources: Resources) -> Table:
        index = Index.from_configs(configs.get_section("index", defaults={}), timezone=connector.timezone)

        columns_configs = configs.get_section("columns", defaults={})
        columns_type = columns_configs.get("type", default=Column.DEFAULT_TYPE)
        columns = Columns()

        for column_name in columns_configs.sections:
            column = columns_configs[column_name]
            column_type = column.pop("type", columns_type)
            if column.get_bool("primary", default=False) or "attribute" in column:
                del column["primary"]
                index.add(column_name, column_type, **column)
            else:
                columns.add(column_name, column_type, **column)

        for resource in resources:
            column_name = resource.column if "column" in resource else resource.key
            column_args = {}
            if "length" in resource:
                column_args["length"] = resource.length
            if "primary" in resource and resource.primary:
                index.add(column_name, resource.type, **column_args)
            else:
                if "nullable" in resource:
                    column_args["nullable"] = resource.nullable

                column_type = resource.type if "type" in resource else columns_type
                columns.add(column_name, column_type, **column_args)

        return Table(connector, name, index, columns)

    def __init__(
        self,
        connector,
        name: str,
        index: Optional[Index] = None,
        columns: Optional[Columns] = None,
        engine: str = None,  # 'MyISAM'
    ):
        self._connector = connector

        self.name = name

        if index is None:
            index = Index.from_defaults()
        self.index = index
        if columns is None:
            columns = Columns.from_defaults()
        self.columns = columns

        self.engine = engine

        self._logger = logging.getLogger(__name__)

    def __getitem__(self, index: int) -> Column:
        columns = [*self.index, *self.columns]
        return columns[index]

    def __len__(self):
        return len(self.index) + len(self.columns)

    @property
    def connection(self):
        return self._connector.connection

    def is_postgresql(self, query: str) -> str:
        if self._connector.dialect == "postgres":
            # Replace backticks with double quotes
            query = query.replace("`", '"')
            # Replace MySQL's ON DUPLICATE KEY UPDATE with PostgreSQL's ON CONFLICT
            query = re.sub(
                r"ON DUPLICATE KEY UPDATE.*",
<<<<<<< HEAD
                f"ON CONFLICT ({', '.join(self.index.names)}) DO UPDATE SET " ', '.join(
                    [f'"{col.name}"=EXCLUDED."{col.name}"' for col in self.columns]
                ),
=======
                f"ON CONFLICT ({', '.join(self.index.names)}) DO UPDATE SET "
                + ", ".join([f'"{col.name}"=EXCLUDED."{col.name}"' for col in self.columns]),
>>>>>>> 1c83fdec
                query,
            )
        return query

    def create(self):
        columns = Columns(*self.index, *self.columns)
        query = (
            f"CREATE TABLE IF NOT EXISTS `{self.name}` "
            f"({', '.join([f'`{c}`' for c in columns])}, PRIMARY KEY ({', '.join(self.index.names)}))"
        )
        if self.engine is not None:
            query += f" ENGINE={self.engine}"

        query = self.is_postgresql(query)

        self._logger.debug(query)
        self.connection.execute(text(query))
        self.connection.commit()

        return self

    def exists(
        self,
        resources: Optional[Resources] = None,
        start: Optional[pd.Timestamp | dt.datetime] = None,
        end: Optional[pd.Timestamp | dt.datetime] = None,
    ) -> bool:
        # TODO: Replace this placeholder more resource efficient
        return not self.select(resources, start, end).empty

    def select(
        self,
        resources: Resources,
        start: pd.Timestamp | dt.datetime = None,
        end: pd.Timestamp | dt.datetime = None,
    ) -> pd.DataFrame:
        columns = Columns(*self.index, *self.columns.get(resources))
        query = f"SELECT {', '.join([f'`{c.name}`' for c in columns])} FROM `{self.name}`"
        query, params = self.index.where(query, start, end)
        query += f" {self.index.order_by('ASC')}"
        query = self.is_postgresql(query)
        return self._select(resources, query, params)

    # noinspection PyProtectedMember
    def select_hash(
        self,
        resources: Resources,
        start: Optional[pd.Timestamp | dt.datetime] = None,
        end: Optional[pd.Timestamp | dt.datetime] = None,
        method: str = "MD5",
        encoding: str = "UTF-8",
    ) -> Optional[str]:
        if method.lower() not in ["md5"]:
            # TODO: Implement further checksum methods
            raise ValueError(f"Invalid checksum method '{method}'")

        def _prepare(column: Column) -> str:
            if column.type == "DATETIME":
                # TODO: Verify if there is a more generic way to implement time
                raise ConnectorException(
                    f"Unable to generate consistent hashes for table '{self.name}' "
                    f"with DATETIME column: {column.name}"
                )
            if column.type == "TIMESTAMP":
                return f"UNIX_TIMESTAMP(`{column.name}`)"
            else:
                return f"`{column.name}`"

        columns = self.columns.get(resources)
        column_names = [_prepare(c) for c in columns]
        index_names = [_prepare(c) for c in self.index]
        query = (
            f"SELECT {method.upper()}(GROUP_CONCAT(CONCAT_WS(',', {', '.join(index_names + column_names)})"
            f" {self.index.order_by('ASC')})) as `hash`,"
            f" 1 as `in_range` FROM `{self.name}`"  # Maybe group by NULL here?
        )

        query, params = self.index.where(query, start, end)
        if len(columns) > 0:
            # Make sure to only query valid values
            query += f" AND CONCAT({','.join([f'`{c.name}`' for c in columns])}) IS NOT NULL"

        query += " GROUP BY `in_range`"
        query = self.is_postgresql(query)

        result = self.connection.execute(text(query), params)
        if result.rowcount > 0:
            hashes = [r[0] for r in result.fetchall()]
            if len(hashes) == 1:
                return hashes[0]
            return hashlib.md5(",".join(hashes).encode(encoding)).hexdigest()
        return None

    def select_first(self, resources: Resources) -> pd.DataFrame:
        columns = Columns(*self.index, *self.columns.get(resources))
        query = f"SELECT {', '.join([f'`{c.name}`' for c in columns])} FROM `{self.name}`"

        # Make sure to only query valid values
        not_null = [f"`{c.name}` IS NOT NULL" for c in self.columns if c in columns]
        if len(not_null) > 0:
            query += f" WHERE {' AND '.join(not_null)}"

        query += f" {self.index.order_by('ASC')} LIMIT 1"
        query = self.is_postgresql(query)
        return self._select(resources, query)

    def select_last(self, resources: Resources) -> pd.DataFrame:
        columns = Columns(*self.index, *self.columns.get(resources))
        query = f"SELECT {', '.join([f'`{c.name}`' for c in columns])} FROM `{self.name}`"

        # Make sure to only query valid values
        not_null = [f"`{c.name}` IS NOT NULL" for c in self.columns if c in columns]
        if len(not_null) > 0:
            query += f" WHERE {' AND '.join(not_null)}"

        query += f" {self.index.order_by('DESC')} LIMIT 1"
        query = self.is_postgresql(query)
        return self._select(resources, query)

    def _select(
        self,
        resources: Resources,
        query: str,
        parameters: Sequence[Any] = (),
    ) -> pd.DataFrame:
        self._logger.debug(query)
        result = self.connection.execute(text(query), parameters)

        if result.rowcount > 0:
            data = pd.DataFrame(result.fetchall(), columns=result.keys())
        else:
            data = pd.DataFrame()

        return self.index.process(resources, data)

    def delete(self, start: pd.Timestamp | dt.datetime, end: pd.Timestamp | dt.datetime) -> None:
        query = f"DELETE FROM `{self.name}`"
        query = self.is_postgresql(query)
        query, params = self.index.where(query, start, end)

        self._logger.debug(query)
        self.connection.execute(text(query), params)
        self.connection.commit()

    # noinspection PyUnresolvedReferences
    def insert(self, resources: Resources, data: pd.DataFrame) -> None:
        resources = resources.filter(lambda r: r.id in data.columns)
        resource_columns = self.columns.get(resources)
        columns = Columns(*self.index, *resource_columns)
        column_names = [f"`{c.name}`" for c in resource_columns]
        index_names = [f"`{c.name}`" for c in self.index]

        query = (
            f"INSERT INTO `{self.name}` ({', '.join([c for c in index_names + column_names])}) "
            f"VALUES ({', '.join([c.placeholder for c in columns])})"
        )

        if len(column_names) > 0:
            query += f" ON DUPLICATE KEY UPDATE {', '.join([f'{c}=VALUES({c})' for c in column_names])}"
        query = self.is_postgresql(query)

        self._logger.debug(query)

        def _extract(d: pd.DataFrame) -> Sequence[Any]:
            return d.apply(lambda r: columns.extract(r), axis="columns").values

        data.replace(np.nan, None, inplace=True)
        for params in chain.from_iterable(_extract(d) for d in self.index.prepare(resources, data)):
            self.connection.execute(text(query), params)
        self.connection.commit()

    def _get_column_type(self, column: str) -> str:
        query = (
            "SELECT `data_type` FROM information_schema.COLUMNS "
            "WHERE `table_schema` = :database "
            "AND `table_name` = :table_name "
            "AND `column_name` = :column"
        )
        query = self.is_postgresql(query)
        params = {
            "database": self.connection.engine.url.database,
            "table_name": self.name,
            "column": column,
        }
        result = self.connection.execute(text(query), params)
        row = result.fetchone()
        if row:
            return row[0].upper()
        else:
            raise ValueError(f"Column '{column}' not found in table '{self.name}'.")<|MERGE_RESOLUTION|>--- conflicted
+++ resolved
@@ -110,14 +110,9 @@
             # Replace MySQL's ON DUPLICATE KEY UPDATE with PostgreSQL's ON CONFLICT
             query = re.sub(
                 r"ON DUPLICATE KEY UPDATE.*",
-<<<<<<< HEAD
                 f"ON CONFLICT ({', '.join(self.index.names)}) DO UPDATE SET " ', '.join(
                     [f'"{col.name}"=EXCLUDED."{col.name}"' for col in self.columns]
                 ),
-=======
-                f"ON CONFLICT ({', '.join(self.index.names)}) DO UPDATE SET "
-                + ", ".join([f'"{col.name}"=EXCLUDED."{col.name}"' for col in self.columns]),
->>>>>>> 1c83fdec
                 query,
             )
         return query
@@ -178,8 +173,9 @@
             if column.type == "DATETIME":
                 # TODO: Verify if there is a more generic way to implement time
                 raise ConnectorException(
+                    self._connector,
                     f"Unable to generate consistent hashes for table '{self.name}' "
-                    f"with DATETIME column: {column.name}"
+                    f"with DATETIME column: {column.name}",
                 )
             if column.type == "TIMESTAMP":
                 return f"UNIX_TIMESTAMP(`{column.name}`)"
