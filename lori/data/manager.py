--- conflicted
+++ resolved
@@ -31,13 +31,9 @@
 from lori.core.register import RegistratorContext
 from lori.data.channels import Channel, ChannelConnector, ChannelConverter, Channels, ChannelState
 from lori.data.context import DataContext
-<<<<<<< HEAD
 from lori.data.databases import Databases
-from lori.util import floor_date, get_variables
-=======
 from lori.data.listeners import ListenerContext
 from lori.util import floor_date, get_variables, parse_type, to_timedelta, validate_key
->>>>>>> 1c83fdec
 
 
 # noinspection PyProtectedMember
@@ -309,42 +305,6 @@
     def components(self) -> ComponentContext:
         return self._components
 
-<<<<<<< HEAD
-    # noinspection PyShadowingBuiltins
-    def backup(self, **kwargs) -> None:
-        # TODO: Backup local configurations and relevant resource files
-        self.synchronize(**kwargs)
-
-    # noinspection PyShadowingBuiltins
-    def synchronize(self, **kwargs) -> None:
-        section = self.configs.get_section("synchronize", defaults={})
-        if not section.enabled:
-            self._logger.error("Unable to synchronize for disabled configuration section 'synchronize'")
-            return
-        kwargs.update(section)
-
-        databases = Databases(self)
-        self._configure(databases)
-        self._configure(*databases.values())
-
-        # noinspection PyShadowingNames
-        def is_database(connector: Connector) -> bool:
-            return isinstance(connector, Database) and connector._is_connected()
-
-        connectors = self.connectors.filter(is_database)
-        connector_ids = [c.id for c in connectors]
-
-        # Pass copied connectors instead of actual objects, including parsed logger specific connector configurations
-        channels = self.channels.filter(lambda c: c.has_logger(*connector_ids)).apply(lambda c: c.from_logger())
-        self.connect(*databases.values(), channels=channels)
-        try:
-            for connector in connectors:
-                databases.synchronize(connector, channels.filter(lambda c: c.has_logger(connector.id)), **kwargs)
-        finally:
-            self.disconnect(*databases.values())
-
-    # noinspection PyShadowingBuiltins
-=======
     @property
     def listeners(self) -> ListenerContext:
         return self._listeners
@@ -414,8 +374,40 @@
         self.listeners.wait()
         self.log()
 
+    # noinspection PyShadowingBuiltins
+    def backup(self, **kwargs) -> None:
+        # TODO: Backup local configurations and relevant resource files
+        self.synchronize(**kwargs)
+
+    # noinspection PyShadowingBuiltins
+    def synchronize(self, **kwargs) -> None:
+        section = self.configs.get_section("synchronize", defaults={})
+        if not section.enabled:
+            self._logger.error("Unable to synchronize for disabled configuration section 'synchronize'")
+            return
+        kwargs.update(section)
+
+        databases = Databases(self)
+        self._configure(databases)
+        self._configure(*databases.values())
+
+        # noinspection PyShadowingNames
+        def is_database(connector: Connector) -> bool:
+            return isinstance(connector, Database) and connector._is_connected()
+
+        connectors = self.connectors.filter(is_database)
+        connector_ids = [c.id for c in connectors]
+
+        # Pass copied connectors instead of actual objects, including parsed logger specific connector configurations
+        channels = self.channels.filter(lambda c: c.has_logger(*connector_ids)).apply(lambda c: c.from_logger())
+        self.connect(*databases.values(), channels=channels)
+        try:
+            for connector in connectors:
+                databases.synchronize(connector, channels.filter(lambda c: c.has_logger(connector.id)), **kwargs)
+        finally:
+            self.disconnect(*databases.values())
+
     # noinspection PyShadowingBuiltins, PyTypeChecker
->>>>>>> 1c83fdec
     def read(
         self,
         channels: Optional[Channels] = None,
