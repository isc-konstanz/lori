# -*- coding: utf-8 -*-
"""
lori.data.channels.channel
~~~~~~~~~~~~~~~~~~~~~~~~~~


"""

from __future__ import annotations

from collections import OrderedDict
from collections.abc import Callable
from copy import deepcopy
from typing import Any, Collection, Dict, List, Mapping, Optional, Type

import pandas as pd
import pytz as tz
from lori.core import Context, Entity, Resource, ResourceException
from lori.core.configs import ConfigurationException, Configurations
from lori.data.channels import ChannelConnector, ChannelConverter, ChannelState
from lori.typing import TimestampType
from lori.util import parse_freq, to_timedelta

# FIXME: Remove this once Python >= 3.9 is a requirement
try:
    from typing import Literal

except ImportError:
    from typing_extensions import Literal


class Channel(Resource):
    INCLUDES: Collection[str] = [
        "logger",
        "connector",
        "converter",
        "predictor",
        "replicator",
        "replication",
        "retention",
        "rotate",
    ]
    TIMESTAMP: str = "timestamp"

    __context: Context

    _timestamp: pd.Timestamp = pd.NaT
    _value: Optional[Any] = None
    _state: str | ChannelState = ChannelState.DISABLED

    logger: ChannelConnector
    connector: ChannelConnector
    converter: ChannelConverter

    # noinspection PyShadowingBuiltins
    def __init__(
        self,
        id: str = None,
        key: str = None,
        name: str = None,
        type: str | Type = None,
        context: Context = None,
        converter: ChannelConverter = None,
        connector: Optional[ChannelConnector] = None,
        logger: Optional[ChannelConnector] = None,
        **configs: Any,
    ) -> None:
        super().__init__(id=id, key=key, name=name, type=type, **configs)
        self.__context = self._assert_context(context)
        self.converter = self._assert_converter(converter)
        self.connector = self._assert_connector(connector)
        self.logger = self._assert_connector(logger)

    @classmethod
    def _assert_context(cls, context: Context) -> Context:
        from lori.data.manager import DataManager

        if context is None or not isinstance(context, DataManager):
            raise ResourceException(f"Invalid '{cls.__name__}' context: {type(context)}")
        return context

    @classmethod
    def _assert_converter(cls, converter: Optional[ChannelConverter]) -> ChannelConverter:
        if converter is None or not isinstance(converter, ChannelConverter):
            raise ResourceException(f"Invalid channel converter: {type(converter)}")
        return converter

    @classmethod
    def _assert_connector(cls, connector: Optional[ChannelConnector]) -> ChannelConnector:
        if connector is None:
            connector = ChannelConnector(None)
        elif not isinstance(connector, ChannelConnector):
            raise ResourceException(f"Invalid channel connector: {type(connector)}")
        return connector

    def _get_attrs(self) -> List[str]:
        return [
            *super()._get_attrs(),
            "converter",
            "connector",
            "logger",
            "value",
            "state",
            "timestamp",
        ]

    # noinspection PyShadowingBuiltins
    def _get_vars(self) -> Dict[str, Any]:
        vars = super()._get_vars()
        vars["value"] = self.value
        vars["state"] = self.state
        vars["timestamp"] = self.timestamp
        return vars

    # noinspection PyShadowingBuiltins
    def __repr__(self) -> str:
        vars = OrderedDict(key=self.id)
        if self.is_valid():
            vars["value"] = str(self.value)
        else:
            vars["state"] = str(self.state)
        vars["timestamp"] = str(self.timestamp)
        return f"{type(self).__name__}({', '.join(f'{k}={v}' for k, v in vars.items())})"

    @property
    def freq(self) -> Optional[str]:
        freq = self.get(next((k for k in ["freq", "frequency", "resolution"] if k in self), None), default=None)
        if freq is not None:
            freq = parse_freq(freq)
        return freq

    @property
    def timedelta(self) -> Optional[pd.Timedelta]:
        return to_timedelta(self.freq)

    @property
    def timestamp(self) -> pd.Timestamp | pd.NaT:
        return self._timestamp

    @property
    def value(self) -> Optional[Any]:
        return self._value

    @value.setter
    def value(self, value) -> None:
        self._set(pd.Timestamp.now(tz.UTC).floor(freq="s"), value, ChannelState.VALID)

    @property
    def state(self) -> ChannelState | str:
        return self._state

    @state.setter
    def state(self, state) -> None:
        self._set(pd.Timestamp.now(tz.UTC).floor(freq="s"), None, state)

    def is_valid(self) -> bool:
        return self._is_valid(self.value, self.state)

    @staticmethod
    def _is_valid(value: Any, state: ChannelState) -> bool:
        return state == ChannelState.VALID and not Channel._is_empty(value)

    @staticmethod
    def _is_empty(value: Any) -> bool:
        if isinstance(value, Collection) and not isinstance(value, str) and not isinstance(value, bytes):
            return any(pd.isna(value))
        return pd.isna(value)

    def set(
        self,
        timestamp: pd.Timestamp,
        value: Any,
        state: Optional[str | ChannelState] = ChannelState.VALID,
    ) -> None:
        self._set(timestamp, value, state)

    # noinspection PyUnresolvedReferences
    def _set(
        self,
        timestamp: pd.Timestamp,
        value: Optional[Any],
        state: str | ChannelState,
    ) -> None:
        if not isinstance(timestamp, pd.Timestamp):
            raise ResourceException(f"Expected pandas Timestamp for '{self.id}', not: {type(value)}")
        self._timestamp = timestamp

        if self._is_empty(value) and state == ChannelState.VALID:
            raise ResourceException(f"Invalid value for valid state '{self.id}': {value}")
        self._value = value
        self._state = state

    # noinspection PyShadowingBuiltins, PyProtectedMember
    def _update(
        self,
        converter: Optional[Dict[str, Any] | str] = None,
        connector: Optional[Dict[str, Any] | str] = None,
        logger: Optional[Dict[str, Any] | str] = None,
        **configs: Any,
    ) -> None:
        if converter is not None:
            converter = Channel._build_section(converter, "converter")
            self.converter._update(**converter)
        if connector is not None:
            connector = Channel._build_section(connector, "connector")
            self.connector._update(**connector)
        if logger is not None:
            logger = Channel._build_section(logger, "connector")
            self.logger._update(**logger)
        super()._update(**configs)

    # noinspection PyShadowingBuiltins
    @classmethod
    def _build_id(
        cls,
        id: Optional[str] = None,
        key: Optional[str] = None,
        context: Optional[Context | Entity] = None,
    ) -> str:
        if id is None:
            if key is None:
                raise ResourceException(f"Unable to build '{cls.__name__}' ID")
            if id is None and context is not None and isinstance(context, Entity):
                id = f"{context.id}.{key}"
            else:
                id = key
        return id

    @staticmethod
    def _build_defaults(configs: Configurations) -> Dict[str, Any]:
        return Channel._build_configs(
            {k: deepcopy(v) for k, v in configs.items() if not isinstance(v, Mapping) or k in Channel.INCLUDES}
        )

    @staticmethod
    # noinspection PyShadowingNames
    def _build_configs(configs: Dict[str, Any]) -> Dict[str, Any]:
        def _build_wrapper(key: str, section: Optional[str] = None) -> None:
            if section is None:
                section = key
            if section not in configs:
                return
            configs[section] = Channel._build_section(configs[section], key)

<<<<<<< HEAD
        _build_registrator("converter")
        _build_registrator("connector")
        _build_registrator("connector", "logger")
        _build_registrator("predictor")
=======
        _build_wrapper("converter")
        _build_wrapper("connector")
        _build_wrapper("connector", "logger")
>>>>>>> cf11894b
        return configs

    @staticmethod
    # noinspection PyShadowingNames
    def _build_section(section: Optional[Dict[str, Any] | str], key: str) -> Optional[Dict[str, Any]]:
        if isinstance(section, str) or section is None:
            return {key: section}
        elif not isinstance(section, Mapping):
            raise ConfigurationException(f"Invalid channel {key} type: " + str(section))
        return dict(section)

    def _copy_args(self) -> Dict[str, Any]:
        arguments = super()._copy_args()
        arguments["context"] = self.__context
        # arguments["processors"] = self.processors.copy()
        arguments["converter"] = self.converter.copy()
        arguments["connector"] = self.connector.copy()
        arguments["logger"] = self.logger.copy()

        return arguments

    def copy(self) -> Channel:
        channel = super().copy()
        channel._timestamp = self._timestamp
        channel._value = self._value
        channel._state = self._state
        return channel

    def to_list(self):
        from lori.data import Channels

        return Channels([self])

    def to_configs(self) -> Dict[str, Any]:
        configs = super().to_configs()
        configs["converter"] = self.converter.to_configs()
        configs["connector"] = self.connector.to_configs()
        configs["logger"] = self.logger.to_configs()
        return configs

    def to_series(self, state: bool = False) -> pd.Series:
        if not self.is_valid() and state:
            return pd.Series(data=[self.state], index=[self.timestamp], name=self.key)

        return self.converter.to_series(self.value, self.timestamp, name=self.key)

    # noinspection PyProtectedMember
    def from_logger(self) -> Channel:
        channel = self.copy()
        channel._update(**self.logger._copy_configs())
        return channel

    # noinspection PyShadowingBuiltins
    def has_logger(self, *ids: Optional[str]) -> bool:
        return self.logger.enabled and (any(self.logger.id == id for id in ids) if len(ids) > 0 else True)

    # noinspection PyShadowingBuiltins
    def has_connector(self, id: Optional[str] = None) -> bool:
        return self.connector.enabled and (self.connector.id == id if id is not None else True)

    # noinspection PyUnresolvedReferences
    def register(
        self,
        function: Callable[[pd.DataFrame], None],
        how: Literal["any", "all"] = "any",
        unique: bool = False,
    ) -> None:
        self.__context.register(function, self, how=how, unique=unique)

    # noinspection PyUnresolvedReferences
    def read(
        self,
        start: Optional[TimestampType] = None,
        end: Optional[TimestampType] = None,
    ) -> pd.DataFrame:
        return self.__context.read(self.to_list(), start, end)

    # noinspection PyUnresolvedReferences
    def write(self, data: pd.DataFrame | pd.Series | Any) -> None:
        if data is None:
            raise ResourceException(f"Invalid data to write '{self.id}': {data}")
        if isinstance(data, pd.Series):
            data.name = self.id
            data = data.to_frame()
        elif not isinstance(data, pd.DataFrame):
            data = pd.DataFrame(index=[pd.Timestamp.now(tz.UTC).floor(freq="s")], data=[data], columns=[self.id])

        self.__context.write(data, self.to_list())<|MERGE_RESOLUTION|>--- conflicted
+++ resolved
@@ -242,16 +242,10 @@
                 return
             configs[section] = Channel._build_section(configs[section], key)
 
-<<<<<<< HEAD
-        _build_registrator("converter")
-        _build_registrator("connector")
-        _build_registrator("connector", "logger")
-        _build_registrator("predictor")
-=======
         _build_wrapper("converter")
         _build_wrapper("connector")
         _build_wrapper("connector", "logger")
->>>>>>> cf11894b
+        _build_wrapper("predictor")
         return configs
 
     @staticmethod
