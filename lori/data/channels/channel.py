# -*- coding: utf-8 -*-
"""
lori.data.channels.channel
~~~~~~~~~~~~~~~~~~~~~~~~~~


"""

from __future__ import annotations

import datetime as dt
from collections import OrderedDict
from collections.abc import Callable
from typing import Any, Collection, Dict, List, Literal, Mapping, Optional, Type

import pandas as pd
import pytz as tz
<<<<<<< HEAD
from lori.core import Resource, ResourceException
=======
from lori.core import Context, Resource, ResourceException
>>>>>>> 9874486d
from lori.core.configs import ConfigurationException, Configurations
from lori.data.channels import ChannelConnector, ChannelConverter, ChannelState
from lori.util import parse_freq, to_timedelta


class Channel(Resource):
<<<<<<< HEAD
    logger: ChannelConnector
    connector: ChannelConnector
    converter: ChannelConverter
=======
    __context: Context
>>>>>>> 9874486d

    _timestamp: pd.Timestamp = pd.NaT
    _value: Optional[Any] = None
    _state: str | ChannelState = ChannelState.DISABLED

    logger: ChannelConnector
    connector: ChannelConnector

    # noinspection PyShadowingBuiltins
    def __init__(
        self,
        id: str = None,
        key: str = None,
        name: str = None,
        type: str | Type = None,
<<<<<<< HEAD
        converter: ChannelConverter = None,
=======
        context: Context = None,
>>>>>>> 9874486d
        connector: Optional[ChannelConnector] = None,
        logger: Optional[ChannelConnector] = None,
        **configs: Any,
    ) -> None:
        super().__init__(id=id, key=key, name=name, type=type, **configs)
<<<<<<< HEAD
        self.converter = self._assert_converter(converter)
        self.connector = self._assert_connector(connector)
        self.logger = self._assert_connector(logger)

    # noinspection PyMethodMayBeStatic
    def _assert_converter(self, converter: Optional[ChannelConverter]) -> ChannelConverter:
        if converter is None or not isinstance(converter, ChannelConverter):
            raise ResourceException(f"Invalid channel converter: {None if converter is None else type(converter)}")
        return converter

    # noinspection PyMethodMayBeStatic
    def _assert_connector(self, connector: Optional[ChannelConnector]) -> ChannelConnector:
=======
        self.__context = self._assert_context(context)
        self.connector = self._assert_connector(connector)
        self.logger = self._assert_connector(logger)

    @classmethod
    def _assert_context(cls, context: Context) -> Context:
        from lori.data.manager import DataManager

        if context is None or not isinstance(context, DataManager):
            raise ResourceException(f"Invalid '{cls.__name__}' context: {type(context)}")
        return context

    @classmethod
    def _assert_connector(cls, connector: Optional[ChannelConnector]) -> ChannelConnector:
>>>>>>> 9874486d
        if connector is None:
            connector = ChannelConnector(None)
        elif not isinstance(connector, ChannelConnector):
            raise ResourceException(f"Invalid channel connector: {type(connector)}")
        return connector

    def _get_attrs(self) -> List[str]:
        return [
            *super()._get_attrs(),
            "converter",
            "connector",
            "logger",
            "value",
            "state",
            "timestamp",
        ]

    # noinspection PyShadowingBuiltins
    def _get_vars(self) -> Dict[str, Any]:
        vars = super()._get_vars()
        vars["value"] = self.value
        vars["state"] = self.state
        vars["timestamp"] = self.timestamp
        return vars

    # noinspection PyShadowingBuiltins
    def __repr__(self) -> str:
        vars = OrderedDict(key=self.id)
        if self.is_valid():
            vars["value"] = str(self.value)
        else:
            vars["state"] = str(self.state)
        vars["timestamp"] = str(self.timestamp)
        return f"{type(self).__name__}({', '.join(f'{k}={v}' for k, v in vars.items())})"

    @property
    def freq(self) -> Optional[str]:
        freq = self.get(next((k for k in ["freq", "frequency", "resolution"] if k in self), None), default=None)
        if freq is not None:
            freq = parse_freq(freq)
        return freq

    @property
    def timedelta(self) -> Optional[pd.Timedelta]:
        return to_timedelta(self.freq)

    @property
    def timestamp(self) -> pd.Timestamp | pd.NaT:
        return self._timestamp

    @property
    def value(self) -> Optional[Any]:
        return self._value

    @value.setter
    def value(self, value) -> None:
        self._set(pd.Timestamp.now(tz.UTC).floor(freq="s"), value, ChannelState.VALID)

    @property
    def state(self) -> ChannelState | str:
        return self._state

    @state.setter
    def state(self, state) -> None:
        self._set(pd.Timestamp.now(tz.UTC).floor(freq="s"), None, state)

    def is_valid(self) -> bool:
        return self.state == ChannelState.VALID and self._is_valid(self.value)

    @staticmethod
    def _is_valid(value: Any) -> bool:
        if isinstance(value, Collection) and not isinstance(value, str):
            return not any(pd.isna(value))
        return not pd.isna(value)

    def set(
        self,
        timestamp: pd.Timestamp,
        value: Any,
        state: Optional[str | ChannelState] = ChannelState.VALID,
    ) -> None:
        self._set(timestamp, value, state)

    def _set(
        self,
        timestamp: pd.Timestamp,
        value: Optional[Any],
        state: str | ChannelState,
    ) -> None:
        if not isinstance(timestamp, pd.Timestamp):
            raise ResourceException(f"Expected pandas Timestamp for '{self.id}', not: {type(value)}")
        self._timestamp = timestamp

        valid = self._is_valid(value)
        if valid:
            value = self.converter(value)
        elif state == ChannelState.VALID:
            raise ResourceException(f"Invalid value for valid state '{self.id}': {value}")

        self._value = value
        self._state = state
        if self.is_valid():
            self.__context.notify(self)

    def register(
        self,
        function: Callable[[pd.DataFrame], None],
        how: Literal["any", "all"] = "any",
        unique: bool = False,
    ) -> None:
        self.__context.register(function, self, how=how, unique=unique)

    # noinspection PyShadowingBuiltins
    def read(
        self,
        start: Optional[pd.Timestamp | dt.datetime] = None,
        end: Optional[pd.Timestamp | dt.datetime] = None,
    ) -> pd.DataFrame:
        return self.__context.read(self.to_list(), start, end)

    # noinspection PyShadowingBuiltins
    def write(self, data: pd.DataFrame) -> None:
        self.__context.write(data, self.to_list())

    # noinspection PyShadowingBuiltins
    def has_logger(self, *ids: Optional[str]) -> bool:
        return self.logger.enabled and any(self.logger.id == id for id in ids) if len(ids) > 0 else True

    # noinspection PyShadowingBuiltins
    def has_connector(self, id: Optional[str] = None) -> bool:
        return self.connector.enabled and self.connector.id == id if id is not None else True

    def to_list(self):
        from lori.data import Channels

        return Channels([self])

    def to_series(self, state: bool = False) -> pd.Series:
        if isinstance(self.value, pd.Series):
            return self.value
        else:
            if state and pd.isna(self.value):
                data = self.state
            else:
                data = self.value
            return pd.Series(index=[self.timestamp], data=[data], name=self.key)

    # noinspection PyProtectedMember
    def from_logger(self) -> Channel:
        channel = self.copy()
        channel._update(**self.logger._copy_configs())
        return channel

    def copy(self) -> Channel:
        channel = Channel(
            id=self.id,
            key=self.key,
            name=self.name,
            type=self.type,
<<<<<<< HEAD
            converter=self.converter.copy(),
=======
            context=self.__context,
>>>>>>> 9874486d
            connector=self.connector.copy(),
            logger=self.logger.copy(),
            **self._copy_configs(),
        )
        channel._timestamp = self._timestamp
        channel._value = self._value
        channel._state = self._state
        return channel

    # noinspection PyShadowingBuiltins, PyProtectedMember
    def _update(
        self,
        converter: Optional[Dict[str, Any] | str] = None,
        connector: Optional[Dict[str, Any] | str] = None,
        logger: Optional[Dict[str, Any] | str] = None,
        **configs: Any,
    ) -> None:
        if converter is not None:
            converter = Channel._build_section(converter, "converter")
            self.converter._update(**converter)
        if connector is not None:
            connector = Channel._build_section(connector, "connector")
            self.connector._update(**connector)
        if logger is not None:
            logger = Channel._build_section(logger, "connector")
            self.logger._update(**logger)
        super()._update(**configs)

    @staticmethod
    def _build_defaults(configs: Configurations) -> Dict[str, Any]:
        return Channel._build_configs(
            {
                k: v
                for k, v in configs.items()
                if not isinstance(v, Mapping) or k in ["logger", "connector", "converter"]
            }
        )

    @staticmethod
    # noinspection PyShadowingNames
    def _build_configs(configs: Dict[str, Any]) -> Dict[str, Any]:
        def _build_registrator(section: str, key: Optional[str] = None) -> None:
            if section not in configs:
                return
            if key is None:
                key = section
            configs[section] = Channel._build_section(configs[section], key)

        _build_registrator("converter")
        _build_registrator("connector")
        _build_registrator("connector", "logger")
        return configs

    @staticmethod
    # noinspection PyShadowingNames
    def _build_section(section: Optional[Dict[str, Any] | str], key: str) -> Optional[Dict[str, Any]]:
        if section is None:
            return None
        if isinstance(section, str):
            return {key: section}
        elif not isinstance(section, Mapping):
            raise ConfigurationException(f"Invalid channel {key} type: " + str(section))
        return dict(section)<|MERGE_RESOLUTION|>--- conflicted
+++ resolved
@@ -15,31 +15,22 @@
 
 import pandas as pd
 import pytz as tz
-<<<<<<< HEAD
-from lori.core import Resource, ResourceException
-=======
 from lori.core import Context, Resource, ResourceException
->>>>>>> 9874486d
 from lori.core.configs import ConfigurationException, Configurations
 from lori.data.channels import ChannelConnector, ChannelConverter, ChannelState
 from lori.util import parse_freq, to_timedelta
 
 
 class Channel(Resource):
-<<<<<<< HEAD
+    __context: Context
+
+    _timestamp: pd.Timestamp = pd.NaT
+    _value: Optional[Any] = None
+    _state: str | ChannelState = ChannelState.DISABLED
+
     logger: ChannelConnector
     connector: ChannelConnector
     converter: ChannelConverter
-=======
-    __context: Context
->>>>>>> 9874486d
-
-    _timestamp: pd.Timestamp = pd.NaT
-    _value: Optional[Any] = None
-    _state: str | ChannelState = ChannelState.DISABLED
-
-    logger: ChannelConnector
-    connector: ChannelConnector
 
     # noinspection PyShadowingBuiltins
     def __init__(
@@ -48,34 +39,18 @@
         key: str = None,
         name: str = None,
         type: str | Type = None,
-<<<<<<< HEAD
+        context: Context = None,
         converter: ChannelConverter = None,
-=======
-        context: Context = None,
->>>>>>> 9874486d
         connector: Optional[ChannelConnector] = None,
         logger: Optional[ChannelConnector] = None,
         **configs: Any,
     ) -> None:
         super().__init__(id=id, key=key, name=name, type=type, **configs)
-<<<<<<< HEAD
+        self.__context = self._assert_context(context)
         self.converter = self._assert_converter(converter)
         self.connector = self._assert_connector(connector)
         self.logger = self._assert_connector(logger)
 
-    # noinspection PyMethodMayBeStatic
-    def _assert_converter(self, converter: Optional[ChannelConverter]) -> ChannelConverter:
-        if converter is None or not isinstance(converter, ChannelConverter):
-            raise ResourceException(f"Invalid channel converter: {None if converter is None else type(converter)}")
-        return converter
-
-    # noinspection PyMethodMayBeStatic
-    def _assert_connector(self, connector: Optional[ChannelConnector]) -> ChannelConnector:
-=======
-        self.__context = self._assert_context(context)
-        self.connector = self._assert_connector(connector)
-        self.logger = self._assert_connector(logger)
-
     @classmethod
     def _assert_context(cls, context: Context) -> Context:
         from lori.data.manager import DataManager
@@ -85,8 +60,13 @@
         return context
 
     @classmethod
+    def _assert_converter(cls, converter: Optional[ChannelConverter]) -> ChannelConverter:
+        if converter is None or not isinstance(converter, ChannelConverter):
+            raise ResourceException(f"Invalid channel converter: {type(converter)}")
+        return converter
+
+    @classmethod
     def _assert_connector(cls, connector: Optional[ChannelConnector]) -> ChannelConnector:
->>>>>>> 9874486d
         if connector is None:
             connector = ChannelConnector(None)
         elif not isinstance(connector, ChannelConnector):
@@ -246,11 +226,8 @@
             key=self.key,
             name=self.name,
             type=self.type,
-<<<<<<< HEAD
+            context=self.__context,
             converter=self.converter.copy(),
-=======
-            context=self.__context,
->>>>>>> 9874486d
             connector=self.connector.copy(),
             logger=self.logger.copy(),
             **self._copy_configs(),
